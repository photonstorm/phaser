# Change Log

## Version 3.4.0 - In Development

### New Features

* A new property was added to Matter.World, `correction` which is used in the Engine.update call and allows you to adjust the time being passed to the simulation. The default value is 1 to remain consistent with previous releases.
* Matter Physics now has a new config property `getDelta` which allows you to specify your own function to calculate the delta value given to the Matter Engine when it updates.
* Matter Physics has two new methods: `set60Hz` and `set30Hz` which will set an Engine update rate of 60Hz and 30Hz respectively. 60Hz being the default.
* Matter Physics has a new config and run-time property `autoUpdate`, which defaults to `true`. When enabled the Matter Engine will update in sync with the game step (set by Request Animation Frame). The delta value given to Matter is now controlled by the `getDelta` function.
* Matter Physics has a new method `step` which manually advances the physics simulation by one iteration, using whatever delta and correction values you pass in to it. When used in combination with `autoUpdate=false` you can now explicitly control the update frequency of the physics simulation and unbind it from the game step.
* Matter Physics has two new debug properties: `debugShowJoint` and `debugJointColor`. If defined they will display joints in Matter bodies during the postUpdate debug phase (only if debug is enabled) (thanks @OmarShehata)
* Group.destroy has a new optional argument `destroyChildren` which will automatically call `destroy` on all children of a Group if set to true (the default is false, hence it doesn't change the public API). Fix #3246 (thanks @DouglasLapsley)
* WebAudioSound.setMute is a chainable way to mute a single Sound instance.
* WebAudioSound.setVolume is a chainable way to set the volume of a single Sound instance.
* WebAudioSound.setSeek is a chainable way to set seek to a point of a single Sound instance.
* WebAudioSound.setLoop is a chainable way to set the loop state of a single Sound instance.
* HTML5AudioSound.setMute is a chainable way to mute a single Sound instance.
* HTML5AudioSound.setVolume is a chainable way to set the volume of a single Sound instance.
* HTML5AudioSound.setSeek is a chainable way to set seek to a point of a single Sound instance.
* HTML5AudioSound.setLoop is a chainable way to set the loop state of a single Sound instance.
* BitmapText has a new property `letterSpacing` which accepts a positive or negative number to add / reduce spacing between characters (thanks @wtravO)
* You can now pass a Sprite Sheet or Canvas as the Texture key to `Tilemap.addTileset` and it will work in WebGL, where-as before it would display a corrupted tilemap. Fix #3407 (thanks @Zykino)
* Graphics.slice allows you to easily draw a Pacman, or slice of pie shape to a Graphics object.
* List.addCallback is a new optional callback that is invoked every time a new child is added to the List. You can use this to have a callback fire when children are added to the Display List.
* List.removeCallback is a new optional callback that is invoked every time a new child is removed from the List. You can use this to have a callback fire when children are removed from the Display List.
* ScenePlugin.restart allows you to restart the current Scene. It's the same result as calling `ScenePlugin.start` without any arguments, but is more clear.
* Utils.Array.Add allows you to add one or more items safely to an array, with optional limits and callbacks.
* Utils.Array.AddAt allows you to add one or more items safely to an array at a specified position, with optional limits and callbacks.
* Utils.Array.BringToTop allows you to bring an array element to the top of the array.
* Utils.Array.CountAllMatching will scan an array and count all elements with properties matching the given value.
* Utils.Array.Each will pass each element of an array to a given callback, with optional arguments.
* Utils.Array.EachInRange will pass each element of an array in a given range to a callback, with optional arguments.
* Utils.Array.GetAll will return all elements from an array, with optional property and value comparisons.
* Utils.Array.GetFirst will return the first element in an array, with optional property and value comparisons.
* Utils.Array.GetRandomElement has been renamed to GetRandom and will return a random element from an array.
* Utils.Array.MoveDown will move the given array element down one position in the array.
* Utils.Array.MoveTo will move the given array element to the given position in the array.
* Utils.Array.MoveUp will move the given array element up one position in the array.
* Utils.Array.Remove will remove the given element or array of elements from the array, with an optional callback.
* Utils.Array.RemoveAt will remove the element from the given position in the array, with an optional callback.
* Utils.Array.RemoveBetween will remove the elements between the given range in the array, with an optional callback.
* Utils.Array.Replace will replace an existing element in an array with a new one.
* Utils.Array.SendToBack allows you to send an array element to the bottom of the array.
* Utils.Array.SetAll will set a property on all elements of an array to the given value, with optional range limits.
* Utils.Array.Swap will swap the position of two elements in an array.
* TransformMatrix.destroy is a new method that will clear out the array and object used by a Matrix internally.
* BaseSound, and by extension WebAudioSound and HTMLAudioSound, will now emit a `destroy` event when they are destroyed (thanks @rexrainbow)
* A new property was added to the Scene config: `mapAdd` which is used to extend the default injection map of a scene instead of overwriting it (thanks @sebashwa)
<<<<<<< HEAD
* A new method was added to RandomDataGenerator, 'shuffle' which uses the current seed as the basis for an array shuffle.
=======
* GetBounds `getTopLeft`, `getTopRight`, `getBottomLeft` and `getBottomRight` all have a new optional argument `includeParent` which will factor in all ancestor transforms to the returned point.
>>>>>>> 1802f8b3

### Bug Fixes

* In the WebGL Render Texture the tint of the texture was always set to 0xffffff and therefore the alpha values were ignored. The tint is now calculated using the alpha value. Fix #3385 (thanks @ger1995)
* The RenderTexture now uses the ComputedSize component instead of Size (which requires a frame), allowing calls to getBounds to work. Fix #3451 (thanks @kuoruan)
* PathFollower.start has been renamed to `startFollow`, but PathFollower.setPath was still using `PathFollower.start` (thanks @samid737)
* BaseSoundManager.rate and BaseSoundManager.detune would incorrectly called `setRate` on its sounds, instead of `calculateRate`.
* The Gamepad Axis `getValue` method now correctly applies the threshold and zeroes out the returned value.
* The HueToComponent module was not correctly exporting itself. Fix #3482 (thanks @jdotrjs)
* Matter.World was using `setZ` instead of `setDepth` for the Debug Graphics Layer, causing it to appear behind objects in some display lists.
* Game.destroy now checks to see if the `renderer` exists before calling destroy on it. Fix #3498 (thanks @Huararanga)
* Keyboard.JustDown and Keyboard.JustUp were being reset too early, causing them to fail when called in `update` loops. Fix #3490 (thanks @belen-albeza)
* RenderTexture.destroy no longer throws an error when called. Fix #3475 (thanks @kuoruan)
* The WebGL TileSprite batch now modulates the tilePosition to avoid large values being passed into the UV data, fixing corruption when scrolling TileSprites over a long period of time. Fix #3402 (thanks @vinerz @FrancescoNegri)
* LineCurve.getResolution was missing the `divisions` argument and always returning 1, which made it fail when used as part of a Path. It now defaults to return 1 unless specified otherwise (thanks _ok)
* A Game Object enabled for drag would no longer fire over and out events after being dragged, now it does (thanks @jmcriat)
* Line.getPointA and Line.getPointB incorrectly set the values into the Vector2 (thanks @Tomas2h)
* DynamicTilemapLayer now uses the ComputedSize component, which stops it breaking if you call `setDisplaySize` (thanks Babsobar)
* StaticTilemapLayer now uses the ComputedSize component, which stops it breaking if you call `setDisplaySize` (thanks Babsobar)
* CanvasPool.first always returned `null`, and now returns the first available Canvas. Fix #3520 (thanks @mchiasson)
* When starting a new Scene with an optional `data` argument it wouldn't get passed through if the Scene was not yet available (i.e. the game had not fully booted). The data is now passed to the Scene `init` and `create` methods and stored in the Scene Settings `data` property. Fix #3363 (thanks @pixelhijack)
* Tween.restart handles removed tweens properly and reads them back into the active queue for the TweenManager (thanks @wtravO)
* Tween.resume will now call `Tween.play` on a tween that was paused due to its config object, not as a result of having its paused method called. Fix #3452 (thanks @jazen)
* LoaderPlugin.isReady referenced a constant that no longer exists. Fix #3503 (thanks @Twilrom)
* Tween Timeline.destroy was trying to call `destroy` on Tweens instead of `stop` (thanks @Antriel)
* Calling `setOffset` on a Static Arcade Physics Body would break because the method was missing. It has been added and now functions as expected. Fix #3465 (thanks @josephjaniga and @DouglasLapsley)
* Calling Impact.World.remove(body) during a Body.updateCallback would cause the internal loop to crash when trying to access a now missing body. Two extra checks are in place to avoid this (thanks @iamDecode)
* If `setInteractive` is called on a Game Object that fails to set a hit area, it will no longer try to assign `dropZone` to an undefined `input` property.
* The Matter SetBody Component will no longer try to call `setOrigin` unless the Game Object has the origin component (which not all do, like Graphics and Container)
* Matter Image and Matter Sprite didn't define a `destroy` method, causing an error when trying to destroy the parent Game Object. Fix #3516 (thanks @RollinSafary)

### Updates

* The RTree library (rbush) used by Phaser 3 suffered from violating CSP policies by dynamically creating Functions at run-time in an eval-like manner. These are now defined via generators. Fix #3441 (thanks @jamierocks @Colbydude @jdotrjs)
* BaseSound has had its `rate` and `detune` properties removed as they are always set in the overriding class.
* BaseSound `setRate` and `setDetune` from the 3.3.0 release have moved to the WebAudioSound and HTML5AudioSound classes respectively, as they each handle the values differently.
* The file `InteractiveObject.js` has been renamed to `CreateInteractiveObject.js` to more accurately reflect what it does and to avoid type errors in the docs.
* Renamed the Camera Controls module exports for `Fixed` to `FixedKeyControl` and `Smoothed` to `SmoothedKeyControl` to match the class names. Fix #3463 (thanks @seivan)
* The ComputedSize Component now has `setSize` and `setDisplaySize` methods. This component is used for Game Objects that have a non-texture based size.
* The GamepadManager now extends EventEmitter directly, just like the KeyboardManager does.
* The Gamepad Axis threshold has been increased from 0.05 to 0.1.
* Utils.Array.FindClosestInSorted has a new optional argument `key` which will allow you to scan a top-level property of any object in the given sorted array and get the closest match to it.
* Vector2.setTo is a method alias for Vector2.set allowing it to be used inter-changeably with Geom.Point.
* List.add can now take an array or a single child. If an array is given it's passed over to List.addMultiple.
* List.add has a new optional argument `skipCallback`.
* List.addAt has a new optional argument `skipCallback`.
* List.addMultiple has a new optional argument `skipCallback`.
* List.remove has a new optional argument `skipCallback`.
* List.removeAt has a new optional argument `skipCallback`.
* List.removeBetween has a new optional argument `skipCallback`.
* List.removeAll has a new optional argument `skipCallback`.
* When using the `extend` property of a Scene config object it will now block overwriting the Scene `sys` property.
* When using the `extend` property of a Scene config object, if you define a property called `data` that has an object set, it will populate the Scenes Data Manager with those values.
* SceneManager._processing has been renamed to `isProcessing` which is now a boolean, not an integer. It's also now public and read-only.
* SceneManager.isBooted is a new boolean read-only property that lets you know if the Scene Manager has performed its initial boot sequence.
* TransformMatrix has the following new getter and setters: `a`, `b`, `c`, `d`, `tx` and `ty`. It also has the following new getters: `scaleX`, `scaleY` and `rotation`.
* List.getByKey has been removed. Use `List.getFirst` instead which offers the exact same functionality.
* List.sortIndexHandler has been removed because it's no longer required.
* List.sort no longer takes an array as its argument, instead it only sorts the List contents by the defined property.
* List.addMultiple has been removed. Used `List.add` instead which offers the exact same functionality.
* List is now internally using all of the new Utils.Array functions.
* Rectangle.Union will now cache all vars internally so you can use one of the input rectangles as the output rectangle without corrupting it.
* When shutting down a Matter World it will now call MatterEvents.off, clearing all events, and also `removeAllListeners` for any local events.
* Removed InputPlugin.sortInteractiveObjects because the method isn't used anywhere internally.

### Animation System Updates

We have refactored the Animation API to make it more consistent with the rest of Phaser 3 and to fix some issues. All of the following changes apply to the Animation Component:

* Animation durations, delays and repeatDelays are all now specified in milliseconds, not seconds like before. This makes them consistent with Tweens, Sounds and other parts of v3. You can still use the `frameRate` property to set the speed of an animation in frames per second.
* All of the Animation callbacks have been removed, including `onStart`, `onRepeat`, `onUpdate` and `onComplete` and the corresponding params arrays like `onStartParams` and the property `callbackScope`. The reason for this is that they were all set on a global level, meaning that if you had 100 Sprites sharing the same animation, it was impossible to set the callbacks to fire for just one of those Sprites, but instead they would fire for all 100 and it was up to you to figure out which Sprite you wanted to update. Instead of callbacks animations now dispatch events on the Game Objects in which they are running. This means you can now do `sprite.on('animationstart')` and it will be invoked at the same point the old `onStart` callback would have been. The new events are: `animationstart`, `animtionrepeat`, `animationupdate` and `animationcomplete`. They're all dispatched from the Game Object that has the animation playing, not from the animation itself. This allows you far more control over what happens in the callbacks and we believe generally makes them more useful.
* The AnimationFrame.onUpdate callback has been removed. You can now use the `animationupdate` event dispatched from the Game Object itself and check the 2nd argument, which is the animation frame.
* Animation.stopAfterDelay is a new method that will stop a Sprites animation after the given time in ms.
* Animation.stopOnRepeat is a new method that will stop a Sprites animation when it goes to repeat.
* Animation.stopOnFrame is a new method that will stop a Sprites animation when it sets the given frame.
* Animation.stop no longer has the `dispatchCallbacks` argument, because it dispatches an event which you can choose to ignore.
* `delay` method has been removed.
* `setDelay` allows you to define the delay before playback begins.
* `getDelay` returns the animation playback delay value.
* `delayedPlay` now returns the parent Game Object instead of the component.
* `load` now returns the parent Game Object instead of the component.
* `pause` now returns the parent Game Object instead of the component.
* `resume` now returns the parent Game Object instead of the component.
* `isPaused` returns a boolean indicating the paused state of the animation.
* `paused` method has been removed.
* `play` now returns the parent Game Object instead of the component.
* `progress` method has been removed.
* `getProgress` returns the animation progress value.
* `setProgress` lets you jump the animation to a specific progress point.
* `repeat` method has been removed.
* `getRepeat` returns the animation repeat value.
* `setRepeat` sets the number of times the current animation will repeat.
* `repeatDelay` method has been removed.
* `getRepeatDelay` returns the animation repeat delay value.
* `setRepeatDelay` sets the delay time between each repeat.
* `restart` now returns the parent Game Object instead of the component.
* `stop` now returns the parent Game Object instead of the component.
* `timeScale` method has been removed.
* `getTimeScale` returns the animation time scale value.
* `setTimeScale` sets the time scale value.
* `totalFrames` method has been removed.
* `getTotalFrames` returns the total number of frames in the animation.
* `totalProgres` method has been removed as it did nothing and was mis-spelt.
* `yoyo` method has been removed.
* `getYoyo` returns if the animation will yoyo or not.
* `setYoyo` sets if the animation will yoyo or not.
* `updateFrame` will now call `setSizeToFrame` on the Game Object, which will adjust the Game Objects `width` and `height` properties to match the frame size. Fix #3473 (thanks @wtravO @jp-gc)
* `updateFrame` now supports animation frames with custom pivot points and injects these into the Game Object origin.
* `destroy` now removes events, references to the Animation Manager and parent Game Object, clears the current animation and frame and empties internal arrays.
* Changing the `yoyo` property on an Animation Component would have no effect as it only ever checked the global property, it now checks the local one properly allowing you to specify a `yoyo` on a per Game Object basis.
* Animation.destroy now properly clears the global animation object.
* Animation.getFrameByProgress will return the Animation Frame that is closest to the given progress value. For example, in a 5 frame animation calling this method with a value of 0.5 would return the middle frame.

### Examples, Documentation and TypeScript

My thanks to the following for helping with the Phaser 3 Examples, Docs and TypeScript definitions, either by reporting errors, fixing them or helping author the docs:

@gabegordon @melissaelopez @samid737 @nbs @tgrajewski @pagesrichie @hexus @mbrickn @erd0s @icbat @Matthew-Herman @ampled @mkimmet @PaNaVTEC




## Version 3.3.0 - Tetsuo - 22nd March 2018

A special mention must go to @orblazer for their outstanding assistance in helping to complete the JSDoc data-types, callbacks and type defs across the API.

### New Features

* TextStyle has two new properties: `baselineX` and `baselineY` which allow you to customize the 'magic' value used in calculating the text metrics.
* Game.Config.preserveDrawingBuffer is now passed to the WebGL Renderer (default `false`).
* Game.Config.failIfMajorPerformanceCaveat is now passed to the WebGL Renderer (default `false`).
* Game.Config.powerPreference is now passed to the WebGL Renderer (default `default`).
* Game.Config.antialias is now passed to the WebGL Renderer as the antialias context property (default `true`).
* Game.Config.pixelArt is now only used by the WebGL Renderer when creating new textures.
* Game.Config.premultipliedAlpha is now passed to the WebGL Renderer as the premultipliedAlpha context property (default `true`).
* You can now specify all of the renderer config options within a `render` object in the config. If no `render` object is found, it will scan the config object directly for the properties.
* Group.create has a new optional argument: `active` which will set the active state of the child being created (thanks @samme)
* Group.create has a new optional argument: `active` which will set the active state of the child being created (thanks @samme)
* Group.createMultiple now allows you to include the `active` property in the config object (thanks @samme)
* TileSprite has a new method: `setTilePosition` which allows you to set the tile position in a chained called (thanks @samme)
* Added the new Action - WrapInRectangle. This will wrap each items coordinates within a rectangles area (thanks @samme)
* Arcade Physics has the new methods `wrap`, `wrapArray` and `wrapObject` which allow you to wrap physics bodies around the world bounds (thanks @samme)
* The Tweens Timeline has a new method: `makeActive` which delegates control to the Tween Manager (thanks @allanbreyes)
* Actions.GetLast will return the last element in the items array matching the conditions.
* Actions.PropertyValueInc is a new action that will increment any property of an array of objects by the given amount, using an optional step value, index and iteration direction. Most Actions have been updated to use this internally.
* Actions.PropertyValueSet is a new action that will set any property of an array of objects to the given value, using an optional step value, index and iteration direction. Most Actions have been updated to use this internally.
* Camera.shake now has an optional `callback` argument that is invoked when the effect completes (thanks @pixelscripter)
* Camera.fade now has an optional `callback` argument that is invoked when the effect completes (thanks @pixelscripter)
* Camera.flash now has an optional `callback` argument that is invoked when the effect completes (thanks @pixelscripter)
* Camera.fadeIn is a new method that will fade the camera in from a given color (black by default) and then optionally invoke a callback. This is the same as using Camera.flash but with an easier to grok method name. Fix #3412 (thanks @Jerenaux)
* Camera.fadeOut is a new method that will fade the camera out to a given color (black by default) and then optionally invoke a callback. This is the same as using Camera.fade but with an easier to grok method name. Fix #3412 (thanks @Jerenaux)
* Groups will now listen for a `destroy` event from any Game Object added to them, and if received will automatically remove that GameObject from the Group. Fix #3418 (thanks @hadikcz)
* MatterGameObject is a new function, available via the Matter Factory in `this.matter.add.gameObject`, that will inject a Matter JS Body into any Game Object, such as a Text or TileSprite object.
* Matter.SetBody and SetExistingBody will now set the origin of the Game Object to be the Matter JS sprite.xOffset and yOffset values, which will auto-center the Game Object to the origin of the body, regardless of shape.
* SoundManager.setRate is a chainable method to allow you to set the global playback rate of all sounds in the SoundManager.
* SoundManager.setDetune is a chainable method to allow you to set the global detuning of all sounds in the SoundManager.
* SoundManager.setMute is a chainable method to allow you to set the global mute state of the SoundManager.
* SoundManager.setVolume is a chainable method to allow you to set the global volume of the SoundManager.
* BaseSound.setRate is a chainable method to allow you to set the playback rate of the BaseSound.
* BaseSound.setDetune is a chainable method to allow you to set the detuning value of the BaseSound.

### Bug Fixes

* Fixed the Debug draw of a scaled circle body in Arcade Physics (thanks @pixelpicosean)
* Fixed bug in `DataManager.merge` where it would copy the object reference instead of its value (thanks @rexrainbow)
* The SceneManager no longer copies over the `shutdown` and `destroy` callbacks in createSceneFromObject, as these are not called automatically and should be invoked via the Scene events (thanks @samme)
* The default Gamepad Button threshold has been changed from 0 to 1. Previously the value of 0 was making all gamepad buttons appear as if they were always pressed down (thanks @jmcriat)
* InputManager.hitTest will now factor the game resolution into account, stopping the tests from being offset if resolution didn't equal 1 (thanks @sftsk)
* CameraManager.getCamera now returns the Camera based on its name (thanks @bigbozo)
* Fixed Tile Culling for zoomed Cameras. When a Camera was zoomed the tiles would be aggressively culled as the dimensions didn't factor in the zoom level (thanks @bigbozo)
* When calling ScenePlugin.start any additional data passed to the method would be lost if the scene wasn't in an active running state (thanks @stuff)
* When calling Timeline.resetTweens, while the tweens are pending removal or completed, it would throw a TypeError about the undefined `makeActive` (thanks @allanbreyes)
* The WebGL Context would set `antialias` to `undefined` as it wasn't set in the Game Config. Fix #3386 (thanks @samme)
* The TweenManager will now check the state of a tween before playing it. If not in a pending state it will be skipped. This allows you to stop a tween immediately after creating it and not have it play through once anyway. Fix #3405 (thanks @Twilrom)
* The InputPlugin.processOverOutEvents method wasn't correctly working out the total of the number of objects interacted with, which caused input events to be disabled in Scenes further down the scene list if something was being dragged in an upper scene. Fix #3399 (thanks @Jerenaux)
* The InputPlugin.processDragEvents wasn't always returning an integer.
* LoaderPlugin.progress and the corresponding event now factor in both the list size and the inflight size when calculating the percentage complete. Fix #3384 (thanks @vinerz @rblopes @samme)
* Phaser.Utils.Array.Matrix.RotateLeft actually rotated to the right (thanks @Tomas2h)
* Phaser.Utils.Array.Matrix.RotateRight actually rotated to the left (thanks @Tomas2h)
* When deleting a Scene from the SceneManager it would set the key in the scenes has to `undefined`, preventing you from registering a new Scene with the same key. It's now properly removed from the hash(thanks @macbury)
* Graphics.alpha was being ignored in the WebGL renderer and is now applied properly to strokes and fills. Fix #3426 (thanks @Ziao)
* The font is now synced to the context in Text before running a word wrap, this ensures the wrapping result between updating the text and getting the wrapped text is the same. Fix #3389 (thanks @rexrainbow)
* Added the ComputedSize component to the Text Game Object, which allows Text.getBounds, and related methods, to work again instead of returning NaN.
* Group.remove now calls the `removeCallback` and passes it the child that was removed (thanks @orblazer)

### Updates

* The Text testString has changed from `|MÉqgy` to `|MÃ‰qgy`.
* The WebGLRenderer width and height values are now floored when multiplied by the resolution.
* The WebGL Context now sets `premultipliedAlpha` to `true` by default, this prevents the WebGL context from rendering as plain white under certain versions of macOS Safari.
* The Phaser.Display.Align constants are now exposed on the namespace. Fix #3387 (thanks @samme)
* The Phaser.Loader constants are now exposed on the namespace. Fix #3387 (thanks @samme)
* The Phaser.Physics.Arcade constants are now exposed on the namespace. Fix #3387 (thanks @samme)
* The Phaser.Scene constants are now exposed on the namespace. Fix #3387 (thanks @samme)
* The Phaser.Tweens constants are now exposed on the namespace. Fix #3387 (thanks @samme)
* The Array Matrix utils are now exposed and available via `Phaser.Utils.Array.Matrix`.
* Actions.Angle has 3 new arguments: `step`, `index` and `direction`.
* Actions.IncAlpha has 3 new arguments: `step`, `index` and `direction`.
* Actions.IncX has 3 new arguments: `step`, `index` and `direction`.
* Actions.IncY has 3 new arguments: `step`, `index` and `direction`.
* Actions.IncXY has 4 new arguments: `stepX`, `stepY`, `index` and `direction`.
* Actions.Rotate has 3 new arguments: `step`, `index` and `direction`.
* Actions.ScaleX has 3 new arguments: `step`, `index` and `direction`.
* Actions.ScaleXY has 4 new arguments: `stepX`, `stepY`, `index` and `direction`.
* Actions.ScaleY has 3 new arguments: `step`, `index` and `direction`.
* Actions.SetAlpha has 2 new arguments: `index` and `direction`.
* Actions.SetBlendMode has 2 new arguments: `index` and `direction`.
* Actions.SetDepth has 2 new arguments: `index` and `direction`.
* Actions.SetOrigin has 4 new arguments: `stepX`, `stepY`, `index` and `direction`.
* Actions.SetRotation has 2 new arguments: `index` and `direction`.
* Actions.SetScale has 2 new arguments: `index` and `direction`.
* Actions.SetScaleX has 2 new arguments: `index` and `direction`.
* Actions.SetScaleY has 2 new arguments: `index` and `direction`.
* Actions.SetVisible has 2 new arguments: `index` and `direction`.
* Actions.SetX has 2 new arguments: `index` and `direction`.
* Actions.SetXY has 2 new arguments: `index` and `direction`.
* Actions.SetY has 2 new arguments: `index` and `direction`.
* Line.getPointA now returns a Vector2 instead of an untyped object. It also now has an optional argument that allows you to pass a vec2 in to be populated, rather than creating a new one.
* Line.getPointB now returns a Vector2 instead of an untyped object. It also now has an optional argument that allows you to pass a vec2 in to be populated, rather than creating a new one.
* Rectangle.getLineA now returns a Line instead of an untyped object. It also now has an optional argument that allows you to pass a Line in to be populated, rather than creating a new one.
* Rectangle.getLineB now returns a Line instead of an untyped object. It also now has an optional argument that allows you to pass a Line in to be populated, rather than creating a new one.
* Rectangle.getLineC now returns a Line instead of an untyped object. It also now has an optional argument that allows you to pass a Line in to be populated, rather than creating a new one.
* Rectangle.getLineD now returns a Line instead of an untyped object. It also now has an optional argument that allows you to pass a Line in to be populated, rather than creating a new one.
* Triangle.getLineA now returns a Line instead of an untyped object. It also now has an optional argument that allows you to pass a Line in to be populated, rather than creating a new one.
* Triangle.getLineB now returns a Line instead of an untyped object. It also now has an optional argument that allows you to pass a Line in to be populated, rather than creating a new one.
* Triangle.getLineC now returns a Line instead of an untyped object. It also now has an optional argument that allows you to pass a Line in to be populated, rather than creating a new one.
* The GameObject `destroy` event is now emitted at the start of the destroy process, before things like the body or input managers have been removed, so you're able to use the event handler to extract any information you require from the GameObject before it's actually disposed of. Previously, the event was dispatched at the very end of the process.
* Phaser 3 is now built with Webpack v4.1.1 and all related packages have been updated (thanks @orblazer)
* On WebGL the currentScissor is now updated when the renderer `resize` method is called (thanks @jmcriat)
* PathFollower.start has been renamed to `startFollow` to avoid conflicting with the Animation component.
* PathFollower.pause has been renamed to `pauseFollow` to avoid conflicting with the Animation component.
* PathFollower.resume has been renamed to `resumeFollow` to avoid conflicting with the Animation component.
* PathFollower.stop has been renamed to `stopFollow` to avoid conflicting with the Animation component.
* BaseSound.setRate has been renamed to `calculateRate` to avoid confusion over the setting of the sounds rate.

## Version 3.2.1 - 12th March 2018

### Bug Fixes

* Fixed issue with Render Texture tinting. Fix #3336 (thanks @rexrainbow)
* Fixed Utils.String.Format (thanks @samme)
* The Matter Debug Layer wouldn't clear itself in canvas mode. Fix #3345 (thanks @samid737)
* TimerEvent.remove would dispatch the Timer event immediately based on the opposite of the method argument, making it behave the opposite of what was expected. It now only fires when requested (thanks @migiyubi)
* The TileSprite Canvas Renderer did not support rotation, scaling or flipping. Fix #3231 (thanks @TCatshoek)
* Fixed Group doesn't remove children from Scene when cleared with the `removeFromScene` argument set (thanks @iamchristopher)
* Fixed an error in the lights pipeline when no Light Manager has been defined (thanks @samme)
* The ForwardDiffuseLightPipeline now uses `sys.lights` instead of the Scene variable to avoid errors due to injection removal.
* Phaser.Display.Color.Interpolate would return NaN values because it was loading the wrong Linear function. Fix #3372 (thanks @samid737)
* RenderTexture.draw was only drawing the base frame of a Texture. Fix #3374 (thanks @samid737)
* TileSprite scaling differed between WebGL and Canvas. Fix #3338 (thanks @TCatshoek)
* Text.setFixedSize was incorrectly setting the `text` property instead of the `parent` property. Fix #3375 (thanks @rexrainbow)
* RenderTexture.clear on canvas was using the last transform state, instead of clearing the whole texture.

### Updates

* The SceneManager.render will now render a Scene as long as it's in a LOADING state or higher. Before it would only render RUNNING scenes, but this precluded those that were loading assets.
* A Scene can now be restarted by calling `scene.start()` and providing no arguments (thanks @migiyubi)
* The class GameObject has now been exposed, available via `Phaser.GameObjects.GameObject` (thanks @rexrainbow)
* A Camera following a Game Object will now take the zoom factor of the camera into consideration when scrolling. Fix #3353 (thanks @brandonvdongen)
* Calling `setText` on a BitmapText object will now recalculate its display origin values. Fix #3350 (thanks @migiyubi)
* You can now pass an object to Loader.atlas, like you you can with images. Fix #3268 (thanks @TCatshoek)
* The `onContextRestored` callback won't be defined any more unless the WebGL Renderer is in use in the following objects: BitmapMask, Static Tilemap, TileSprite and Text. This should allow those objects to now work in HEADLESS mode. Fix #3368 (thanks @16patsle)
* The SetFrame method now has two optional arguments: `updateSize` and `updateOrigin` (both true by default) which will update the size and origin of the Game Object respectively. Fix #3339 (thanks @Jerenaux)

## Version 3.2.0 - Kaori - 5th March 2018

### New Features

* The new Render Texture Game Object is now available. You can clear, fill and draw texture frames to it. The Render Texture itself can be displayed in-game with its own transform, or you can use it as a Bitmap Mask for another Game Object.
* Game.resize allows you to resize the game config, renderer and input system in one call.
* When Game.resize is called it causes all Scene.Systems to have their resize method called. This is turn emits a `resize` event which your Scene can respond to. It will be sent the new width and height of the canvas as the only two parameters.
* InputManager.resize allows you to update the bounds def and input scale in one call.
* Game.Config.roundPixels property added to prevent sub-pixel interpolation during rendering of Game Objects in WebGL and Canvas.
* Load.plugin now accepts a class as an argument as well as a URL string (thanks @nkholski)
* Tween.complete will allow you to flag a tween as being complete, no matter what stage it is at. If an onComplete callback has been defined it will be invoked. You can set an optional delay before this happens (thanks @Jerenaux for the idea)
* The Headless render mode has been implemented. You can now set HEADLESS as the `renderType` in the Game Config and it will run a special game step that skips rendering. It will still create a Canvas element, as lots of internal systems (like input) rely on it, but it will not draw anything to it. Fix #3256 (thanks @rgk)
* GameObject.setInteractive has a new boolean argument `dropZone` which will allow you to set the object as being a drop zone right from the method.
* Sprites can now be drop zones and have other Game Objects dragged onto them as targets.
* The SceneManager has a new method: `remove` which allows you to remove and destroy a Scene, freeing up the Scene key for use by future scenes and potentially clearing the Scene from active memory for gc.
* SceneManager.moveAbove will move a Scene to be directly above another Scene in the Scenes list. This is also exposed in the ScenePlugin.
* SceneManager.moveBelow will move a Scene to be directly below another Scene in the Scenes list. This is also exposed in the ScenePlugin.
* Quadratic Bezier Interpolation has been added to the Math.Interpolation functions (thanks @RiCoTeRoX)
* A new Quadratic Bezier Curve class has been added, expanding the available Curve types (thanks @RiCoTeRoX)
* Path.quadraticBezierTo allows you to add a Quadratic Bezier Curve into your Path.
* Loader.multiatlas now supports Texture Packers new JSON atlas format which exports one combined atlas for all image files. This is available if you use the new Phaser 3 Export from within Texture Packer (thanks @CodeAndWeb)
* Modified WebGLPipeline to make it easier to extend and easier to create custom rendering passes.

### Bug Fixes

* Arcade Physics Bodies didn't apply the results of `allowRotation` to the parent Game Object.
* InputManager.updateBounds wouldn't correctly get the bounds of the canvas if it had horizontal or vertical translation in the page, causing the scale factor to be off (and subsequently input values to mis-fire)
* TileSprite.setFrame now works and allows you to change the frame to any other in the texture. Fix #3232 (thanks @Jerenaux)
* Swapped the queue loop in the SceneManager to to use `_queue.length` rather than a cached length (thanks @srobertson421)
* When calling `ScenePlugin.launch` the `data` argument is now passed to the queued scenes (thanks @gaudeon)
* Rectangle.top wouldn't reset the `y` position if the value given never exceed the Rectangles bottom. Fix #3290 (thanks @chancezeus)
* The implementation of `topOnly` within the Input Manager had broken the way drop zones worked, as they were now filtered out of the display list before processing. Drop zones are now treated on their own in the Input Plugin meaning you can still have `topOnly` set and still drop an item into a drop zone. This indirectly fixed #3291 (thanks @rexrainbow)
* InputPlugin.clear now properly removes a Game Object from all internal arrays, not just the _list.
* InputPlugin.processOverOut no longer considers an item as being 'out' if it's in the internal `_drag` array.
* When a Game Object is scaled, its Arcade Physics body was still calculating its position based on its original size instead of scaled one (thanks @pixelpicosean)
* The RandomDataGenerator classes randomness has been improved thanks to the correct caching of a class property. Fix #3289 (thanks @migiyubi)
* The RandomDataGenerator `sign` property had a method collision. Fix #3323 (thanks @vinerz and @samme)
* In Arcade Physics World if you collided a group with itself it would call a missing method (`collideGroupVsSelf`), it now calls `collideGroupVsGroup` correctly (thanks @patrickgalbraith)
* The HTML5 Sound Manager would unlock the Sound API on a touch event but only if the audio files were loaded in the first Scene, if they were loaded in a subsequent Scene the audio system would never unlock. It now unlocks only if there are audio files in the cache. Fix #3311 (thanks @chancezeus)
* The Text.lineSpacing value was not taken into account when rendering the Text. Fix #3215 (thanks @sftsk)
* InputPlugin.update now takes the totals from the drag and pointerup events into consideration when deciding to fall through to the Scene below. Fix #3333 (thanks @chancezeus)

### Updates

* AnimationComponent.play now calls `setSizeToFrame()` and `updateDisplayOrigin()` on the parent Game Object in order to catch situations where you've started playing an animation on a Game Object that uses a different size to the previously set frame.
* Text.setText will check if the value given is falsey but not a zero and set to an empty string if so.
* BitmapText.setText will check if the value given is falsey but not a zero and set to an empty string if so.
* BitmapText.setText will now cast the given value to a string before setting.
* BitmapText.setText will not change the text via `setText` unless the new text is different to the old one.
* If you set `transparent` in the Game Config but didn't provide a `backgroundColor` then it would render as black. It will now be properly transparent. If you do provide a color value then it must include an alpha component.
* You can now pass normal Groups to Arcade Physics collide / overlap, as well as Physics Groups. Fix #3277 (thanks @nkholski)
* Texture.get has been optimized to fail first, then error, with a new falsey check. This allows you to skip out specifying animation frames in the animation config without generating a console warning.
* The `setFrame` method of the Texture component has been updated so that it will now automatically reset the `width` and `height` of a Game Object to match that of the new Frame. Related, it will also adjust the display origin values, because they are size based. If the Frame has a custom pivot it will set the origin to match the custom pivot instead.
* ScenePlugin.swapPosition now allows you to use it to swap the positions of any two Scenes. Before the change it only allowed you to swap the position of the calling Scene and another one, but a new optional `keyB` argument opens this up.
* The SceneManager no longer renders a Scene unless it is visible AND either running or paused. This now skips Scenes that are in an `init` state.
* The Keyboard Manager will now no longer emit `keydown` events if you keep holding a key down. Fix #3239 (thanks @squaresun)
* The SceneManager now employs a new queue for all pending Scenes, creating them and booting them in strict sequence. This should prevent errors where Scenes were unable to reference other Scenes further down the boot list in their create functions. Fix #3314 (thanks @max1701 @rblopes)
* Game.preBoot and Game.postBoot callbacks now pass an instance of the game to the callback (thanks @rblopes)
* Graphics.arc in WebGL mode now works more like arc does in Canvas (thanks @Twilrom)
* GameObjects now emit a 'destroy' event when they are destroyed, which you can use to perform any additional processing you require. Fix #3251 (thanks @rexrainbow)
* If an HTML5AudioSound sound fails to play it will now issue a console.warn (thanks @samme)
* Phaser is now running Travis CI build testing again (thanks @vpmedia)
* Documentation updates: thanks to @melissaelopez @samme @jblang94 

## Version 3.1.2 - 23rd February 2018

### Updates

* Hundreds of JSDoc fixes across the whole API.
* Tween.updateTweenData will now check to see if the Tween target still exists before trying to update its properties.
* If you try to use a local data URI in the Loader it now console warns instead of logs (thanks @samme)

### Bug Fixes

* The KeyCode `FORWAD_SLASH` had a typo and has been changed to `FORWARD_SLASH`. Fix #3271 (thanks @josedarioxyz)
* Fixed issue with vertex buffer creation on Static Tilemap Layer, causing tilemap layers to appear black. Fix #3266 (thanks @akleemans)
* Implemented Static Tilemap Layer scaling and Tile alpha support.
* Fixed issue with null texture on Particle Emitter batch generation. This would manifest if you had particles with blend modes on-top of other images not appearing.
* Added missing data parameter to ScenePlugin. Fixes #3810 (thanks @AleBles)

## Version 3.1.1 - 20th February 2018

### Updates

* The entire codebase now passes our eslint config (which helped highlight a few errors), if you're submitting a PR, please ensure your PR passes the config too.
* The Web Audio Context is now suspended instead of closed to allow for prevention of 'Failed to construct AudioContext: maximum number of hardware contexts reached' errors from Chrome in a hot reload environment. We still strongly recommend reusing the same context in a production environment. See [this example](http://labs.phaser.io/view.html?src=src%5Caudio%5CWeb%20Audio%5CReuse%20AudioContext.js) for details. Fixes #3238 (thanks @z0y1 @Ziao)
* The Webpack shell plugin now fires on `onBuildExit`, meaning it'll update the examples if you use `webpack watch` (thanks @rblopes)
* Added `root: true` flag to the eslint config to stop it scanning further-up the filesystem.

### Bug Fixes

* Math.Fuzzy.Floor had an incorrect method signature.
* Arcade Physics World didn't import GetOverlapX or GetOverlapY, causing `separateCircle` to break.
* TileSprite was missing a gl reference, causing it to fail during a context loss and restore.
* The Mesh Game Object Factory entry had incorrect arguments passed to Mesh constructor.
* Removed unused `_queue` property from `ScenePlugin` class (thanks @rblopes)
* The variable `static` is no longer used in Arcade Physics, fixing the 'static is a reserved word' in strict mode error (thanks @samme)
* Fixed `Set.union`, `Set.intersect` and `Set.difference` (thanks @yupaul)
* The corner tints were being applied in the wrong order. Fixes #3252 (thanks @Rybar)
* BitmapText objects would ignore calls to setOrigin. Fixes #3249 (thanks @amkazan)
* Fixed a 1px camera jitter and bleeding issue in the renderer. Fixes #3245 (thanks @bradharms)
* Fixed the error `WebGL: INVALID_ENUM: blendEquation: invalid mode.` that would arise on iOS. Fixes #3244 (thanks @Ziao)
* The `drawBlitter` function would crash if `roundPixels` was true. Fixes #3243 (thanks @Jerenaux and @vulcanoidlogic)

## Version 3.1.0 - Onishi - 16th February 2018

### Updates

* Vertex resource handling code updated, further optimizing the WebGL batching. You should now see less gl ops per frame across all batches.
* The `Blitter` game object has been updated to use the `List` structure instead of `DisplayList`.
* Arcade Physics World `disableBody` has been renamed `disableGameObjectBody` to more accurately reflect what it does.
* Lots of un-used properties were removed from the Arcade Physics Static Body object.
* Arcade Physics Static Body can now refresh itself from its parent via `refreshBody`.

### Bug Fixes

* A couple of accidental uses of `let` existed, which broke Image loading in Safari # (thanks Yat Hin Wong)
* Added the static property `Graphics.TargetCamera` was added back in which fixed `Graphics.generateTexture`.
* The SetHitArea Action now calls `setInteractive`, fixing `Group.createMultiple` when a hitArea has been set.
* Removed rogue Tween emit calls. Fix #3222 (thanks @ZaDarkSide)
* Fixed incorrect call to TweenManager.makeActive. Fix #3219 (thanks @ZaDarkSide)
* The Depth component was missing from the Zone Game Object. Fix #3213 (thanks @Twilrom)
* Fixed issue with `Blitter` overwriting previous objects vertex data.
* The `Tile` game object tinting was fixed, so tiles now honor alpha values correctly.
* The `BitmapMask` would sometimes incorrectly bind its resources.
* Fixed the wrong Extend target in MergeXHRSettings (thanks @samme)

### New Features

* Destroying a Game Object will now call destroy on its physics body, if it has one set.
* Arcade Physics Colliders have a new `name` property and corresponding `setName` method.
* Matter.js bodies now have an inlined destroy method that removes them from the World.
* Impact bodies now remove themselves from the World when destroyed.
* Added Vector2.ZERO static property.<|MERGE_RESOLUTION|>--- conflicted
+++ resolved
@@ -47,11 +47,8 @@
 * TransformMatrix.destroy is a new method that will clear out the array and object used by a Matrix internally.
 * BaseSound, and by extension WebAudioSound and HTMLAudioSound, will now emit a `destroy` event when they are destroyed (thanks @rexrainbow)
 * A new property was added to the Scene config: `mapAdd` which is used to extend the default injection map of a scene instead of overwriting it (thanks @sebashwa)
-<<<<<<< HEAD
 * A new method was added to RandomDataGenerator, 'shuffle' which uses the current seed as the basis for an array shuffle.
-=======
 * GetBounds `getTopLeft`, `getTopRight`, `getBottomLeft` and `getBottomRight` all have a new optional argument `includeParent` which will factor in all ancestor transforms to the returned point.
->>>>>>> 1802f8b3
 
 ### Bug Fixes
 
