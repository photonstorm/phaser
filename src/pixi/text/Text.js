/**
 * @author Mat Groves http://matgroves.com/ @Doormat23
 * Modified by Tom Slezakowski http://www.tomslezakowski.com @TomSlezakowski (24/03/2014) - Added dropShadowColor.
 */

/**
 * A Text Object will create a line or multiple lines of text. To split a line you can use '\n' in your text string,
 * or add a wordWrap property set to true and and wordWrapWidth property with a value in the style object.
 *
 * @class Text
 * @extends Sprite
 * @constructor
 * @param text {String} The copy that you would like the text to display
 * @param [style] {Object} The style parameters
 * @param [style.font] {String} default 'bold 20px Arial' The style and size of the font
 * @param [style.fill='black'] {String|Number} A canvas fillstyle that will be used on the text e.g 'red', '#00FF00'
 * @param [style.align='left'] {String} Alignment for multiline text ('left', 'center' or 'right'), does not affect single line text
 * @param [style.stroke] {String|Number} A canvas fillstyle that will be used on the text stroke e.g 'blue', '#FCFF00'
 * @param [style.strokeThickness=0] {Number} A number that represents the thickness of the stroke. Default is 0 (no stroke)
 * @param [style.wordWrap=false] {Boolean} Indicates if word wrap should be used
 * @param [style.wordWrapWidth=100] {Number} The width at which text will wrap, it needs wordWrap to be set to true
 * @param [style.dropShadow=false] {Boolean} Set a drop shadow for the text
 * @param [style.dropShadowColor='#000000'] {String} A fill style to be used on the dropshadow e.g 'red', '#00FF00'
 * @param [style.dropShadowAngle=Math.PI/4] {Number} Set a angle of the drop shadow
 * @param [style.dropShadowDistance=5] {Number} Set a distance of the drop shadow
 */
PIXI.Text = function(text, style)
{
    /**
     * The canvas element that everything is drawn to
     *
     * @property canvas
     * @type HTMLCanvasElement
     */
    this.canvas = document.createElement('canvas');

    /**
     * The canvas 2d context that everything is drawn with
     * @property context
     * @type HTMLCanvasElement
     */
    this.context = this.canvas.getContext('2d');

    /**
     * The resolution of the canvas.
     * @property resolution
     * @type Number
     */
    this.resolution = 1;

    PIXI.Sprite.call(this, PIXI.Texture.fromCanvas(this.canvas));

    this.setText(text);
    this.setStyle(style);

};

// constructor
PIXI.Text.prototype = Object.create(PIXI.Sprite.prototype);
PIXI.Text.prototype.constructor = PIXI.Text;

/**
 * The width of the Text, setting this will actually modify the scale to achieve the value set
 *
 * @property width
 * @type Number
 */
Object.defineProperty(PIXI.Text.prototype, 'width', {
    get: function() {

        if(this.dirty)
        {
            this.updateText();
            this.dirty = false;
        }


        return this.scale.x * this.texture.frame.width;
    },
    set: function(value) {
        this.scale.x = value / this.texture.frame.width;
        this._width = value;
    }
});

/**
 * The height of the Text, setting this will actually modify the scale to achieve the value set
 *
 * @property height
 * @type Number
 */
Object.defineProperty(PIXI.Text.prototype, 'height', {
    get: function() {

        if(this.dirty)
        {
            this.updateText();
            this.dirty = false;
        }


        return  this.scale.y * this.texture.frame.height;
    },
    set: function(value) {
        this.scale.y = value / this.texture.frame.height;
        this._height = value;
    }
});

/**
 * Set the style of the text
 *
 * @method setStyle
 * @param [style] {Object} The style parameters
 * @param [style.font='bold 20pt Arial'] {String} The style and size of the font
 * @param [style.fill='black'] {Object} A canvas fillstyle that will be used on the text eg 'red', '#00FF00'
 * @param [style.align='left'] {String} Alignment for multiline text ('left', 'center' or 'right'), does not affect single line text
 * @param [style.stroke='black'] {String} A canvas fillstyle that will be used on the text stroke eg 'blue', '#FCFF00'
 * @param [style.strokeThickness=0] {Number} A number that represents the thickness of the stroke. Default is 0 (no stroke)
 * @param [style.wordWrap=false] {Boolean} Indicates if word wrap should be used
 * @param [style.wordWrapWidth=100] {Number} The width at which text will wrap
 * @param [style.dropShadow=false] {Boolean} Set a drop shadow for the text
 * @param [style.dropShadowColor='#000000'] {String} A fill style to be used on the dropshadow e.g 'red', '#00FF00'
 * @param [style.dropShadowAngle=Math.PI/4] {Number} Set a angle of the drop shadow
 * @param [style.dropShadowDistance=5] {Number} Set a distance of the drop shadow
 */
PIXI.Text.prototype.setStyle = function(style)
{
    style = style || {};
    style.font = style.font || 'bold 20pt Arial';
    style.fill = style.fill || 'black';
    style.align = style.align || 'left';
    style.stroke = style.stroke || 'black'; //provide a default, see: https://github.com/GoodBoyDigital/pixi.js/issues/136
    style.strokeThickness = style.strokeThickness || 0;
    style.wordWrap = style.wordWrap || false;
    style.wordWrapWidth = style.wordWrapWidth || 100;
    
    style.dropShadow = style.dropShadow || false;
    style.dropShadowAngle = style.dropShadowAngle || Math.PI / 6;
    style.dropShadowDistance = style.dropShadowDistance || 4;
    style.dropShadowColor = style.dropShadowColor || 'black';

    this.style = style;
    this.dirty = true;
};

/**
 * Set the copy for the text object. To split a line you can use '\n'.
 *
 * @method setText
 * @param text {String} The copy that you would like the text to display
 */
PIXI.Text.prototype.setText = function(text)
{
    this.text = text.toString() || ' ';
    this.dirty = true;
};

/**
 * Renders text and updates it when needed
 *
 * @method updateText
 * @private
 */
PIXI.Text.prototype.updateText = function()
{
    this.texture.baseTexture.resolution = this.resolution;

    this.context.font = this.style.font;

    var outputText = this.text;

    // word wrap
    // preserve original text
    if(this.style.wordWrap)outputText = this.wordWrap(this.text);

    //split text into lines
    var lines = outputText.split(/(?:\r\n|\r|\n)/);

    //calculate text width
    var lineWidths = [];
    var maxLineWidth = 0;
    var fontProperties = this.determineFontProperties(this.style.font);
    for (var i = 0; i < lines.length; i++)
    {
        var lineWidth = this.context.measureText(lines[i]).width;
        lineWidths[i] = lineWidth;
        maxLineWidth = Math.max(maxLineWidth, lineWidth);
    }

    var width = maxLineWidth + this.style.strokeThickness;
    if(this.style.dropShadow)width += this.style.dropShadowDistance;

    this.canvas.width = ( width + this.context.lineWidth ) * this.resolution;
    
    //calculate text height
    var lineHeight = fontProperties.fontSize + this.style.strokeThickness;
 
    var height = lineHeight * lines.length;
    if(this.style.dropShadow)height += this.style.dropShadowDistance;

    this.canvas.height = height * this.resolution;

    this.context.scale( this.resolution, this.resolution);

    if(navigator.isCocoonJS) this.context.clearRect(0,0,this.canvas.width,this.canvas.height);
    
    // used for debugging..
    //this.context.fillStyle ="#FF0000"
    //this.context.fillRect(0, 0, this.canvas.width,this.canvas.height);

    this.context.font = this.style.font;
    this.context.strokeStyle = this.style.stroke;
    this.context.lineWidth = this.style.strokeThickness;
    this.context.textBaseline = 'alphabetic';
    //this.context.lineJoin = 'round';

    var linePositionX;
    var linePositionY;

    if(this.style.dropShadow)
    {
        this.context.fillStyle = this.style.dropShadowColor;

        var xShadowOffset = Math.sin(this.style.dropShadowAngle) * this.style.dropShadowDistance;
        var yShadowOffset = Math.cos(this.style.dropShadowAngle) * this.style.dropShadowDistance;

        for (i = 0; i < lines.length; i++)
        {
            linePositionX = this.style.strokeThickness / 2;
            linePositionY = (this.style.strokeThickness / 2 + i * lineHeight) + fontProperties.ascent;

            if(this.style.align === 'right')
            {
                linePositionX += maxLineWidth - lineWidths[i];
            }
            else if(this.style.align === 'center')
            {
                linePositionX += (maxLineWidth - lineWidths[i]) / 2;
            }

            if(this.style.fill)
            {
                this.context.fillText(lines[i], linePositionX + xShadowOffset, linePositionY + yShadowOffset);
            }

          //  if(dropShadow)
        }
    }

    //set canvas text styles
    this.context.fillStyle = this.style.fill;
    
    //draw lines line by line
    for (i = 0; i < lines.length; i++)
    {
        linePositionX = this.style.strokeThickness / 2;
        linePositionY = (this.style.strokeThickness / 2 + i * lineHeight) + fontProperties.ascent;

        if(this.style.align === 'right')
        {
            linePositionX += maxLineWidth - lineWidths[i];
        }
        else if(this.style.align === 'center')
        {
            linePositionX += (maxLineWidth - lineWidths[i]) / 2;
        }

        if(this.style.stroke && this.style.strokeThickness)
        {
            this.context.strokeText(lines[i], linePositionX, linePositionY);
        }

        if(this.style.fill)
        {
            this.context.fillText(lines[i], linePositionX, linePositionY);
        }

      //  if(dropShadow)
    }

    this.updateTexture();
};

/**
 * Updates texture size based on canvas size
 *
 * @method updateTexture
 * @private
 */
PIXI.Text.prototype.updateTexture = function()
{
    this.texture.baseTexture.width = this.canvas.width;
    this.texture.baseTexture.height = this.canvas.height;
    this.texture.crop.width = this.texture.frame.width = this.canvas.width;
    this.texture.crop.height = this.texture.frame.height = this.canvas.height;

    this._width = this.canvas.width;
    this._height = this.canvas.height;

    // update the dirty base textures
    this.texture.baseTexture.dirty();
};

/**
* Renders the object using the WebGL renderer
*
* @method _renderWebGL
* @param renderSession {RenderSession} 
* @private
*/
PIXI.Text.prototype._renderWebGL = function(renderSession)
{
    if(this.dirty)
    {
        this.resolution = renderSession.resolution;

        this.updateText();
        this.dirty = false;
    }

    PIXI.Sprite.prototype._renderWebGL.call(this, renderSession);
};

/**
* Renders the object using the Canvas renderer
*
* @method _renderCanvas
* @param renderSession {RenderSession} 
* @private
*/
PIXI.Text.prototype._renderCanvas = function(renderSession)
{
    if(this.dirty)
    {
        this.resolution = renderSession.resolution;

        this.updateText();
        this.dirty = false;
    }
     
    PIXI.Sprite.prototype._renderCanvas.call(this, renderSession);
};

/**
* Calculates the ascent, descent and fontSize of a given fontStyle
*
* @method determineFontProperties
* @param fontStyle {Object}
* @private
*/
PIXI.Text.prototype.determineFontProperties = function(fontStyle)
{
<<<<<<< HEAD
    var oldFontStyle = this.game.context.font;
    this.game.context.font = fontStyle.slice(6, -1);
    var fontMetrics =  this.game.context.measureText('MM');
    this.game.context.font = oldFontStyle;
    return fontMetrics.width || 42;
    /*
    // build a little reference dictionary so if the font style has been used return a
    // cached version...
    var result = PIXI.Text.heightCache[fontStyle];
=======
    var properties = PIXI.Text.fontPropertiesCache[fontStyle];
>>>>>>> 6c7c0cb1

    if(!properties)
    {
        properties = {};
        
        var canvas = PIXI.Text.fontPropertiesCanvas;
        var context = PIXI.Text.fontPropertiesContext;

        context.font = fontStyle;

        var width = Math.ceil(context.measureText('|Mq').width);
        var baseline = Math.ceil(context.measureText('M').width);
        var height = 2 * baseline;

        baseline = baseline * 1.4 | 0;

        canvas.width = width;
        canvas.height = height;

        context.fillStyle = '#f00';
        context.fillRect(0, 0, width, height);

        context.font = fontStyle;

        context.textBaseline = 'alphabetic';
        context.fillStyle = '#000';
        context.fillText('|MÉq', 0, baseline);

        var imagedata = context.getImageData(0, 0, width, height).data;
        var pixels = imagedata.length;
        var line = width * 4;

        var i, j;

        var idx = 0;
        var stop = false;

        // ascent. scan from top to bottom until we find a non red pixel
        for(i = 0; i < baseline; i++)
        {
            for(j = 0; j < line; j += 4)
            {
                if(imagedata[idx + j] !== 255)
                {
                    stop = true;
                    break;
                }
            }
            if(!stop)
            {
                idx += line;
            }
            else
            {
                break;
            }
        }

        properties.ascent = baseline - i;

        idx = pixels - line;
        stop = false;

        // descent. scan from bottom to top until we find a non red pixel
        for(i = height; i > baseline; i--)
        {
            for(j = 0; j < line; j += 4)
            {
                if(imagedata[idx + j] !== 255)
                {
                    stop = true;
                    break;
                }
            }
            if(!stop)
            {
                idx -= line;
            }
            else
            {
                break;
            }
        }

        properties.descent = i - baseline;
        //TODO might need a tweak. kind of a temp fix!
        properties.descent += 6;
        properties.fontSize = properties.ascent + properties.descent;

        PIXI.Text.fontPropertiesCache[fontStyle] = properties;
    }

<<<<<<< HEAD
    return result;*/
=======
    return properties;
>>>>>>> 6c7c0cb1
};

/**
 * Applies newlines to a string to have it optimally fit into the horizontal
 * bounds set by the Text object's wordWrapWidth property.
 *
 * @method wordWrap
 * @param text {String}
 * @private
 */
PIXI.Text.prototype.wordWrap = function(text)
{
    // Greedy wrapping algorithm that will wrap words as the line grows longer
    // than its horizontal bounds.
    var result = '';
    var lines = text.split('\n');
    for (var i = 0; i < lines.length; i++)
    {
        var spaceLeft = this.style.wordWrapWidth;
        var words = lines[i].split(' ');
        for (var j = 0; j < words.length; j++)
        {
            var wordWidth = this.context.measureText(words[j]).width;
            var wordWidthWithSpace = wordWidth + this.context.measureText(' ').width;
            if(j === 0 || wordWidthWithSpace > spaceLeft)
            {
                // Skip printing the newline if it's the first word of the line that is
                // greater than the word wrap width.
                if(j > 0)
                {
                    result += '\n';
                }
                result += words[j];
                spaceLeft = this.style.wordWrapWidth - wordWidth;
            }
            else
            {
                spaceLeft -= wordWidthWithSpace;
                result += ' ' + words[j];
            }
        }

        if (i < lines.length-1)
        {
            result += '\n';
        }
    }
    return result;
};

/**
* Returns the bounds of the Text as a rectangle. The bounds calculation takes the worldTransform into account.
*
* @method getBounds
* @param matrix {Matrix} the transformation matrix of the Text
* @return {Rectangle} the framing rectangle
*/
PIXI.Text.prototype.getBounds = function(matrix)
{
    if(this.dirty)
    {
        this.updateText();
        this.dirty = false;
    }

    return PIXI.Sprite.prototype.getBounds.call(this, matrix);
};

/**
 * Destroys this text object.
 *
 * @method destroy
 * @param destroyBaseTexture {Boolean} whether to destroy the base texture as well
 */
PIXI.Text.prototype.destroy = function(destroyBaseTexture)
{
    // make sure to reset the the context and canvas.. dont want this hanging around in memory!
    this.context = null;
    this.canvas = null;

    this.texture.destroy(destroyBaseTexture === undefined ? true : destroyBaseTexture);
};

PIXI.Text.fontPropertiesCache = {};
PIXI.Text.fontPropertiesCanvas = document.createElement('canvas');
PIXI.Text.fontPropertiesContext = PIXI.Text.fontPropertiesCanvas.getContext('2d');<|MERGE_RESOLUTION|>--- conflicted
+++ resolved
@@ -351,19 +351,7 @@
 */
 PIXI.Text.prototype.determineFontProperties = function(fontStyle)
 {
-<<<<<<< HEAD
-    var oldFontStyle = this.game.context.font;
-    this.game.context.font = fontStyle.slice(6, -1);
-    var fontMetrics =  this.game.context.measureText('MM');
-    this.game.context.font = oldFontStyle;
-    return fontMetrics.width || 42;
-    /*
-    // build a little reference dictionary so if the font style has been used return a
-    // cached version...
-    var result = PIXI.Text.heightCache[fontStyle];
-=======
     var properties = PIXI.Text.fontPropertiesCache[fontStyle];
->>>>>>> 6c7c0cb1
 
     if(!properties)
     {
@@ -456,11 +444,7 @@
         PIXI.Text.fontPropertiesCache[fontStyle] = properties;
     }
 
-<<<<<<< HEAD
-    return result;*/
-=======
     return properties;
->>>>>>> 6c7c0cb1
 };
 
 /**
