/**
 * @author       Richard Davey <rich@photonstorm.com>
 * @copyright    2018 Photon Storm Ltd.
 * @license      {@link https://github.com/photonstorm/phaser/blob/master/license.txt|MIT License}
 */

var ArcadeSprite = require('./ArcadeSprite');
var Class = require('../../utils/Class');
var CONST = require('./const');
var GetFastValue = require('../../utils/object/GetFastValue');
var Group = require('../../gameobjects/group/Group');
var IsPlainObject = require('../../utils/object/IsPlainObject');

/**
 * @typedef {object} PhysicsGroupConfig
 * @extends GroupConfig
 *
 * @property {boolean} [collideWorldBounds=false] - Sets {@link Phaser.Physics.Arcade.Body#collideWorldBounds}.
 * @property {number} [accelerationX=0] - Sets {@link Phaser.Physics.Arcade.Body#acceleration acceleration.x}.
 * @property {number} [accelerationY=0] - Sets {@link Phaser.Physics.Arcade.Body#acceleration acceleration.y}.
 * @property {boolean} [allowDrag=true] - Sets {@link Phaser.Physics.Arcade.Body#allowDrag}.
 * @property {boolean} [allowGravity=true] - Sets {@link Phaser.Physics.Arcade.Body#allowGravity}.
 * @property {boolean} [allowRotation=true] - Sets {@link Phaser.Physics.Arcade.Body#allowRotation}.
 * @property {number} [bounceX=0] - Sets {@link Phaser.Physics.Arcade.Body#bounce bounce.x}.
 * @property {number} [bounceY=0] - Sets {@link Phaser.Physics.Arcade.Body#bounce bounce.y}.
 * @property {number} [dragX=0] - Sets {@link Phaser.Physics.Arcade.Body#drag drag.x}.
 * @property {number} [dragY=0] - Sets {@link Phaser.Physics.Arcade.Body#drag drag.y}.
 * @property {boolean} [enable=true] - Sets {@link Phaser.Physics.Arcade.Body#enable enable}.
 * @property {number} [gravityX=0] - Sets {@link Phaser.Physics.Arcade.Body#gravity gravity.x}.
 * @property {number} [gravityY=0] - Sets {@link Phaser.Physics.Arcade.Body#gravity gravity.y}.
 * @property {number} [frictionX=0] - Sets {@link Phaser.Physics.Arcade.Body#friction friction.x}.
 * @property {number} [frictionY=0] - Sets {@link Phaser.Physics.Arcade.Body#friction friction.y}.
 * @property {number} [velocityX=0] - Sets {@link Phaser.Physics.Arcade.Body#velocity velocity.x}.
 * @property {number} [velocityY=0] - Sets {@link Phaser.Physics.Arcade.Body#velocity velocity.y}.
 * @property {number} [angularVelocity=0] - Sets {@link Phaser.Physics.Arcade.Body#angularVelocity}.
 * @property {number} [angularAcceleration=0] - Sets {@link Phaser.Physics.Arcade.Body#angularAcceleration}.
 * @property {number} [angularDrag=0] - Sets {@link Phaser.Physics.Arcade.Body#angularDrag}.
 * @property {number} [mass=0] - Sets {@link Phaser.Physics.Arcade.Body#mass}.
 * @property {boolean} [immovable=false] - Sets {@link Phaser.Physics.Arcade.Body#immovable}.
 */

/**
 * @typedef {object} PhysicsGroupDefaults
 *
<<<<<<< HEAD
 * @property {boolean} setCollideWorldBounds - [description]
 * @property {number} setAccelerationX - [description]
 * @property {number} setAccelerationY - [description]
 * @property {boolean} setAllowDrag - [description]
 * @property {boolean} setAllowGravity - [description]
 * @property {boolean} setAllowRotation - [description]
 * @property {number} setBounceX - [description]
 * @property {number} setBounceY - [description]
 * @property {number} setDragX - [description]
 * @property {number} setDragY - [description]
 * @property {boolean} setEnable - [description]
 * @property {number} setGravityX - [description]
 * @property {number} setGravityY - [description]
 * @property {number} setFrictionX - [description]
 * @property {number} setFrictionY - [description]
 * @property {number} setVelocityX - [description]
 * @property {number} setVelocityY - [description]
 * @property {number} setAngularVelocity - [description]
 * @property {number} setAngularAcceleration - [description]
 * @property {number} setAngularDrag - [description]
 * @property {number} setMass - [description]
 * @property {boolean} setImmovable - [description]
=======
 * @property {boolean} setCollideWorldBounds - As {@link Phaser.Physics.Arcade.Body#setCollideWorldBounds}.
 * @property {number} setAccelerationX - As {@link Phaser.Physics.Arcade.Body#setAccelerationX}.
 * @property {number} setAccelerationY - As {@link Phaser.Physics.Arcade.Body#setAccelerationY}.
 * @property {boolean} setAllowDrag - As {@link Phaser.Physics.Arcade.Body#setAllowDrag}.
 * @property {boolean} setAllowGravity - As {@link Phaser.Physics.Arcade.Body#setAllowGravity}.
 * @property {boolean} setAllowRotation - As {@link Phaser.Physics.Arcade.Body#setAllowRotation}.
 * @property {number} setBounceX - As {@link Phaser.Physics.Arcade.Body#setBounceX}.
 * @property {number} setBounceY - As {@link Phaser.Physics.Arcade.Body#setBounceY}.
 * @property {number} setDragX - As {@link Phaser.Physics.Arcade.Body#setDragX}.
 * @property {number} setDragY - As {@link Phaser.Physics.Arcade.Body#setDragY}.
 * @property {number} setGravityX - As {@link Phaser.Physics.Arcade.Body#setGravityX}.
 * @property {number} setGravityY - As {@link Phaser.Physics.Arcade.Body#setGravityY}.
 * @property {number} setFrictionX - As {@link Phaser.Physics.Arcade.Body#setFrictionX}.
 * @property {number} setFrictionY - As {@link Phaser.Physics.Arcade.Body#setFrictionY}.
 * @property {number} setVelocityX - As {@link Phaser.Physics.Arcade.Body#setVelocityX}.
 * @property {number} setVelocityY - As {@link Phaser.Physics.Arcade.Body#setVelocityY}.
 * @property {number} setAngularVelocity - As {@link Phaser.Physics.Arcade.Body#setAngularVelocity}.
 * @property {number} setAngularAcceleration - As {@link Phaser.Physics.Arcade.Body#setAngularAcceleration}.
 * @property {number} setAngularDrag - As {@link Phaser.Physics.Arcade.Body#setAngularDrag}.
 * @property {number} setMass - As {@link Phaser.Physics.Arcade.Body#setMass}.
 * @property {boolean} setImmovable - As {@link Phaser.Physics.Arcade.Body#setImmovable}.
>>>>>>> 56c26cfd
 */

/**
 * @classdesc
 * An Arcade Physics Group object.
 *
 * All Game Objects created by this Group will automatically be given dynamic Arcade Physics bodies.
 *
 * Its static counterpart is {@link Phaser.Physics.Arcade.StaticGroup}.
 *
 * @class Group
 * @extends Phaser.GameObjects.Group
 * @memberOf Phaser.Physics.Arcade
 * @constructor
 * @since 3.0.0
 *
 * @param {Phaser.Physics.Arcade.World} world - The physics simulation.
 * @param {Phaser.Scene} scene - The scene this group belongs to.
 * @param {(Phaser.GameObjects.GameObject[]|PhysicsGroupConfig|GroupCreateConfig)} [children] - Game Objects to add to this group; or the `config` argument.
 * @param {PhysicsGroupConfig|GroupCreateConfig} [config] - Settings for this group.
 */
var PhysicsGroup = new Class({

    Extends: Group,

    initialize:

    function PhysicsGroup (world, scene, children, config)
    {
        if (!children && !config)
        {
            config = {
                createCallback: this.createCallbackHandler,
                removeCallback: this.removeCallbackHandler
            };
        }
        else if (IsPlainObject(children))
        {
            //  children is a plain object, so swizzle them:
            config = children;
            children = null;

            config.createCallback = this.createCallbackHandler;
            config.removeCallback = this.removeCallbackHandler;
        }
        else if (Array.isArray(children) && IsPlainObject(children[0]))
        {
            //  children is an array of plain objects
            config = children;
            children = null;

            config.forEach(function (singleConfig)
            {
                singleConfig.createCallback = this.createCallbackHandler;
                singleConfig.removeCallback = this.removeCallbackHandler;
            });
        }

        /**
         * The physics simulation.
         *
         * @name Phaser.Physics.Arcade.Group#world
         * @type {Phaser.Physics.Arcade.World}
         * @since 3.0.0
         */
        this.world = world;

        /**
         * The class to create new group members from.
         * This should be ArcadeImage, ArcadeSprite, or a class extending one of those.
         *
         * @name Phaser.Physics.Arcade.Group#classType
         * @type {(Phaser.Physics.Arcade.Image|Phaser.Physics.Arcade.Sprite)}
         * @default ArcadeSprite
         */
        config.classType = GetFastValue(config, 'classType', ArcadeSprite);

        /**
         * The physics type of the Group's members.
         *
         * @name Phaser.Physics.Arcade.Group#physicsType
         * @type {integer}
         * @default DYNAMIC_BODY
         * @since 3.0.0
         */
        this.physicsType = CONST.DYNAMIC_BODY;

        /**
         * Default physics properties applied to Game Objects added to the Group or created by the Group. Derived from the `config` argument.
         *
         * @name Phaser.Physics.Arcade.Group#defaults
         * @type {PhysicsGroupDefaults}
         * @since 3.0.0
         */
        this.defaults = {
            setCollideWorldBounds: GetFastValue(config, 'collideWorldBounds', false),
            setAccelerationX: GetFastValue(config, 'accelerationX', 0),
            setAccelerationY: GetFastValue(config, 'accelerationY', 0),
            setAllowDrag: GetFastValue(config, 'allowDrag', true),
            setAllowGravity: GetFastValue(config, 'allowGravity', true),
            setAllowRotation: GetFastValue(config, 'allowRotation', true),
            setBounceX: GetFastValue(config, 'bounceX', 0),
            setBounceY: GetFastValue(config, 'bounceY', 0),
            setDragX: GetFastValue(config, 'dragX', 0),
            setDragY: GetFastValue(config, 'dragY', 0),
            setEnable: GetFastValue(config, 'enable', true),
            setGravityX: GetFastValue(config, 'gravityX', 0),
            setGravityY: GetFastValue(config, 'gravityY', 0),
            setFrictionX: GetFastValue(config, 'frictionX', 0),
            setFrictionY: GetFastValue(config, 'frictionY', 0),
            setVelocityX: GetFastValue(config, 'velocityX', 0),
            setVelocityY: GetFastValue(config, 'velocityY', 0),
            setAngularVelocity: GetFastValue(config, 'angularVelocity', 0),
            setAngularAcceleration: GetFastValue(config, 'angularAcceleration', 0),
            setAngularDrag: GetFastValue(config, 'angularDrag', 0),
            setMass: GetFastValue(config, 'mass', 1),
            setImmovable: GetFastValue(config, 'immovable', false)
        };

        Group.call(this, scene, children, config);
    },

    /**
     * Enables a Game Object's Body and assigns `defaults`. Called when a Group member is added or created.
     *
     * @method Phaser.Physics.Arcade.Group#createCallbackHandler
     * @since 3.0.0
     *
     * @param {Phaser.GameObjects.GameObject} child - The Game Object being added.
     */
    createCallbackHandler: function (child)
    {
        if (!child.body)
        {
            this.world.enableBody(child, CONST.DYNAMIC_BODY);
        }

        var body = child.body;

        for (var key in this.defaults)
        {
            body[key](this.defaults[key]);
        }
    },

    /**
     * Disables a Game Object's Body. Called when a Group member is removed.
     *
     * @method Phaser.Physics.Arcade.Group#removeCallbackHandler
     * @since 3.0.0
     *
     * @param {Phaser.GameObjects.GameObject} child - The Game Object being removed.
     */
    removeCallbackHandler: function (child)
    {
        if (child.body)
        {
            this.world.disableBody(child);
        }
    },

    /**
     * Sets the velocity of each Group member.
     *
     * @method Phaser.Physics.Arcade.Group#setVelocity
     * @since 3.0.0
     *
     * @param {number} x - The horizontal velocity.
     * @param {number} y - The vertical velocity.
     * @param {number} [step=0] - The velocity increment. When set, the first member receives velocity (x, y), the second (x + step, y + step), and so on.
     *
     * @return {Phaser.Physics.Arcade.Group} This Physics Group object.
     */
    setVelocity: function (x, y, step)
    {
        if (step === undefined) { step = 0; }

        var items = this.getChildren();

        for (var i = 0; i < items.length; i++)
        {
            items[i].body.velocity.set(x + (i * step), y + (i * step));
        }

        return this;
    },

    /**
     * Sets the horizontal velocity of each Group member.
     *
     * @method Phaser.Physics.Arcade.Group#setVelocityX
     * @since 3.0.0
     *
     * @param {number} value - The velocity value.
     * @param {number} [step=0] - The velocity increment. When set, the first member receives velocity (x), the second (x + step), and so on.
     *
     * @return {Phaser.Physics.Arcade.Group} This Physics Group object.
     */
    setVelocityX: function (value, step)
    {
        if (step === undefined) { step = 0; }

        var items = this.getChildren();

        for (var i = 0; i < items.length; i++)
        {
            items[i].body.velocity.x = value + (i * step);
        }

        return this;
    },

    /**
     * Sets the vertical velocity of each Group member.
     *
     * @method Phaser.Physics.Arcade.Group#setVelocityY
     * @since 3.0.0
     *
     * @param {number} value - The velocity value.
     * @param {number} [step=0] - The velocity increment. When set, the first member receives velocity (y), the second (y + step), and so on.
     *
     * @return {Phaser.Physics.Arcade.Group} This Physics Group object.
     */
    setVelocityY: function (value, step)
    {
        if (step === undefined) { step = 0; }

        var items = this.getChildren();

        for (var i = 0; i < items.length; i++)
        {
            items[i].body.velocity.y = value + (i * step);
        }

        return this;
    }

});

module.exports = PhysicsGroup;<|MERGE_RESOLUTION|>--- conflicted
+++ resolved
@@ -42,30 +42,6 @@
 /**
  * @typedef {object} PhysicsGroupDefaults
  *
-<<<<<<< HEAD
- * @property {boolean} setCollideWorldBounds - [description]
- * @property {number} setAccelerationX - [description]
- * @property {number} setAccelerationY - [description]
- * @property {boolean} setAllowDrag - [description]
- * @property {boolean} setAllowGravity - [description]
- * @property {boolean} setAllowRotation - [description]
- * @property {number} setBounceX - [description]
- * @property {number} setBounceY - [description]
- * @property {number} setDragX - [description]
- * @property {number} setDragY - [description]
- * @property {boolean} setEnable - [description]
- * @property {number} setGravityX - [description]
- * @property {number} setGravityY - [description]
- * @property {number} setFrictionX - [description]
- * @property {number} setFrictionY - [description]
- * @property {number} setVelocityX - [description]
- * @property {number} setVelocityY - [description]
- * @property {number} setAngularVelocity - [description]
- * @property {number} setAngularAcceleration - [description]
- * @property {number} setAngularDrag - [description]
- * @property {number} setMass - [description]
- * @property {boolean} setImmovable - [description]
-=======
  * @property {boolean} setCollideWorldBounds - As {@link Phaser.Physics.Arcade.Body#setCollideWorldBounds}.
  * @property {number} setAccelerationX - As {@link Phaser.Physics.Arcade.Body#setAccelerationX}.
  * @property {number} setAccelerationY - As {@link Phaser.Physics.Arcade.Body#setAccelerationY}.
@@ -76,6 +52,7 @@
  * @property {number} setBounceY - As {@link Phaser.Physics.Arcade.Body#setBounceY}.
  * @property {number} setDragX - As {@link Phaser.Physics.Arcade.Body#setDragX}.
  * @property {number} setDragY - As {@link Phaser.Physics.Arcade.Body#setDragY}.
+ * @property {boolean} setEnable - [description]
  * @property {number} setGravityX - As {@link Phaser.Physics.Arcade.Body#setGravityX}.
  * @property {number} setGravityY - As {@link Phaser.Physics.Arcade.Body#setGravityY}.
  * @property {number} setFrictionX - As {@link Phaser.Physics.Arcade.Body#setFrictionX}.
@@ -87,7 +64,6 @@
  * @property {number} setAngularDrag - As {@link Phaser.Physics.Arcade.Body#setAngularDrag}.
  * @property {number} setMass - As {@link Phaser.Physics.Arcade.Body#setMass}.
  * @property {boolean} setImmovable - As {@link Phaser.Physics.Arcade.Body#setImmovable}.
->>>>>>> 56c26cfd
  */
 
 /**
