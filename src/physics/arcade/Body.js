--- conflicted
+++ resolved
@@ -438,7 +438,6 @@
         this.maxVelocity = new Vector2(10000, 10000);
 
         /**
-<<<<<<< HEAD
          * The Body's maximum speed.
          * 
          * This limits Body's scalar value of speed. Always has positive value.
@@ -454,12 +453,10 @@
         /**
          * If this Body is `immovable` and in motion, this the proportion of this Body's movement received by the riding body on each axis, relative to 1.
          * The default value (1, 0) moves the riding body horizontally in equal proportion and vertically not at all.
-=======
          * If this Body is `immovable` and in motion, `friction` is the proportion of this Body's motion received by the riding Body on each axis, relative to 1.
          * The default value (1, 0) moves the riding Body horizontally in equal proportion to this Body and vertically not at all.
          * The horizontal component (x) is applied only when two colliding Bodies are separated vertically.
          * The vertical component (y) is applied only when two colliding Bodies are separated horizontally.
->>>>>>> 38cacfd9
          *
          * @name Phaser.Physics.Arcade.Body#friction
          * @type {Phaser.Math.Vector2}
