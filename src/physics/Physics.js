/**
* @author       Richard Davey <rich@photonstorm.com>
* @copyright    2014 Photon Storm Ltd.
* @license      {@link https://github.com/photonstorm/phaser/blob/master/license.txt|MIT License}
*/

/**
* The Physics Manager is responsible for looking after all of the running physics systems.
* Phaser supports 3 physics systems: Arcade Physics, P2 and Ninja Physics (with Box2D and Chipmunk in development)
* Game Objects can belong to only 1 physics system, but you can have multiple systems active in a single game.
*
* For example you could have P2 managing a polygon-built terrain landscape that an vehicle drives over, while it could be firing bullets that use the
* faster (due to being much simpler) Arcade Physics system.
*
* @class Phaser.Physics
*
* @constructor
* @param {Phaser.Game} game - A reference to the currently running game.
* @param {object} [physicsConfig=null] - A physics configuration object to pass to the Physics world on creation.
*/
Phaser.Physics = function (game, config) {

    config = config || {};

    /**
    * @property {Phaser.Game} game - Local reference to game.
    */
    this.game = game;

    /**
    * @property {object} config - The physics configuration object as passed to the game on creation.
    */
    this.config = config;

    /**
    * @property {Phaser.Physics.Arcade} arcade - The Arcade Physics system.
    */
    this.arcade = null;

    /**
    * @property {Phaser.Physics.P2} p2 - The P2.JS Physics system.
    */
    this.p2 = null;

    /**
    * @property {Phaser.Physics.Ninja} ninja - The N+ Ninja Physics System.
    */
    this.ninja = null;

    /**
    * @property {Phaser.Physics.Box2D} box2d - The Box2D Physics system (to be done).
    */
    this.box2d = null;

    /**
    * @property {Phaser.Physics.Chipmunk} chipmunk - The Chipmunk Physics system (to be done).
    */
    this.chipmunk = null;

    this.parseConfig();

};

/**
* @const
* @type {number}
*/
Phaser.Physics.ARCADE = 0;

/**
* @const
* @type {number}
*/
Phaser.Physics.P2JS = 1;

/**
* @const
* @type {number}
*/
Phaser.Physics.NINJA = 2;

/**
* @const
* @type {number}
*/
Phaser.Physics.BOX2D = 3;

/**
* @const
* @type {number}
*/
Phaser.Physics.CHIPMUNK = 5;

Phaser.Physics.prototype = {

    /**
    * Parses the Physics Configuration object passed to the Game constructor and starts any physics systems specified within.
    *
    * @method Phaser.Physics#parseConfig
    */
    parseConfig: function () {

        if ((!this.config.hasOwnProperty('arcade') || this.config['arcade'] === true) && Phaser.Physics.hasOwnProperty('Arcade'))
        {
            //  If Arcade isn't specified, we create it automatically if we can
            this.arcade = new Phaser.Physics.Arcade(this.game);
        }

        if (this.config.hasOwnProperty('ninja') && this.config['ninja'] === true && Phaser.Physics.hasOwnProperty('Ninja'))
        {
            this.ninja = new Phaser.Physics.Ninja(this.game);
        }

        if (this.config.hasOwnProperty('p2') && this.config['p2'] === true && Phaser.Physics.hasOwnProperty('P2'))
        {
            this.p2 = new Phaser.Physics.P2(this.game, this.config);
        }

    },

    /**
    * This will create an instance of the requested physics simulation.
    * Phaser.Physics.Arcade is running by default, but all others need activating directly.
    * You can start the following physics systems:
    * Phaser.Physics.P2JS - A full-body advanced physics system by Stefan Hedman.
    * Phaser.Physics.NINJA - A port of Metanet Softwares N+ physics system.
    * Phaser.Physics.BOX2D and Phaser.Physics.CHIPMUNK are still in development.
    *
    * @method Phaser.Physics#startSystem
    * @param {number} The physics system to start.
    */
    startSystem: function (system) {

        if (system === Phaser.Physics.ARCADE && this.arcade === null)
        {
            this.arcade = new Phaser.Physics.Arcade(this.game);
        }
        else if (system === Phaser.Physics.P2JS && this.p2 === null)
        {
            this.p2 = new Phaser.Physics.P2(this.game, this.config);
        }
        if (system === Phaser.Physics.NINJA && this.ninja === null)
        {
            this.ninja = new Phaser.Physics.Ninja(this.game);
        }
        else if (system === Phaser.Physics.BOX2D && this.box2d === null)
        {
            //  Coming soon
            this.box2d = new Phaser.Physics.Box2D(this.game);
        }
        else if (system === Phaser.Physics.CHIPMUNK && this.chipmunk === null)
        {
            //  Coming soon
        }

    },

    /**
    * This will create a default physics body on the given game object or array of objects.
    * A game object can only have 1 physics body active at any one time, and it can't be changed until the object is destroyed.
    * It can be for any of the physics systems that have been started:
    *
    * Phaser.Physics.Arcade - A light weight AABB based collision system with basic separation.
    * Phaser.Physics.P2JS - A full-body advanced physics system supporting multiple object shapes, polygon loading, contact materials, springs and constraints.
    * Phaser.Physics.NINJA - A port of Metanet Softwares N+ physics system. Advanced AABB and Circle vs. Tile collision.
    * Phaser.Physics.BOX2D and Phaser.Physics.CHIPMUNK are still in development.
    *
    * If you require more control over what type of body is created, for example to create a Ninja Physics Circle instead of the default AABB, then see the
    * individual physics systems `enable` methods instead of using this generic one.
    *
    * @method Phaser.Physics#enable
    * @param {object|array} object - The game object to create the physics body on. Can also be an array of objects, a body will be created on every object in the array.
    * @param {number} [system=Phaser.Physics.ARCADE] - The physics system that will be used to create the body. Defaults to Arcade Physics.
    * @param {boolean} [debug=false] - Enable the debug drawing for this body. Defaults to false.
    */
    enable: function (object, system, debug) {

        if (typeof system === 'undefined') { system = Phaser.Physics.ARCADE; }
        if (typeof debug === 'undefined') { debug = false; }

<<<<<<< HEAD
        var i = 1;

        if (object instanceof Phaser.Group)
        {

        }
        else
        {
            if (Array.isArray(object))
            {
                //  Add to Group
                i = object.length;
            }
            else
            {
                object = [object];
            }

            while (i--)
            {
                if (object[i].body === null)
                {
                    if (system === Phaser.Physics.ARCADE)
                    {
                        object[i].body = new Phaser.Physics.Arcade.Body(object[i]);
                    }
                    else if (system === Phaser.Physics.P2)
                    {
                        object[i].body = new Phaser.Physics.P2.Body(this.game, object[i], object[i].x, object[i].y, 1);
                        object[i].body.debug = debug
                        object[i].anchor.set(0.5);
                    }
                    else if (system === Phaser.Physics.NINJA)
                    {
                        object[i].body = new Phaser.Physics.Ninja.Body(this.ninja, object[i]);
                        object[i].anchor.set(0.5);
                    }
                    else if (system === Phaser.Physics.BOX2D)
                    {
                        object[i].body = new Phaser.Physics.Box2D.Body(this.game, object[i], object[i].x, object[i].y, 1);
                        object[i].body.debug = debug
                        object[i].anchor.set(0.5);
                    }
                }
            }
=======
        if (system === Phaser.Physics.ARCADE)
        {
            this.arcade.enable(object);
        }
        else if (system === Phaser.Physics.P2JS && this.p2)
        {
            this.p2.enable(object, debug);
        }
        else if (system === Phaser.Physics.NINJA && this.ninja)
        {
            this.ninja.enableAABB(object);
>>>>>>> abf26df7
        }

    },

    /**
    * Updates all running physics systems.
    *
    * @method Phaser.Physics#update
    * @protected
    */
    update: function () {

        //  ArcadePhysics / Ninja don't have a core to update

        if (this.p2)
        {
            this.p2.update();
        }

        if (this.box2d)
        {
            this.box2d.update();
        }

    },

    /**
    * Updates the physics bounds to match the world dimensions.
    *
    * @method Phaser.Physics#setBoundsToWorld
    * @protected
    */
    setBoundsToWorld: function () {

        if (this.ninja)
        {
            this.ninja.setBoundsToWorld();
        }

        if (this.p2)
        {
            this.p2.setBoundsToWorld();
        }

    },

    /**
    * Clears down all active physics systems. This doesn't destroy them, it just clears them of objects and is called when the State changes.
    *
    * @method Phaser.Physics#clear
    * @protected
    */
    clear: function () {

        if (this.p2)
        {
            this.p2.clear();
        }

    },

    /**
    * Destroys all active physics systems. Usually only called on a Game Shutdown, not on a State swap.
    *
    * @method Phaser.Physics#destroy
    */
    destroy: function () {

        if (this.p2)
        {
            this.p2.destroy();
        }

        this.arcade = null;
        this.ninja = null;
        this.p2 = null;

    }

};

Phaser.Physics.prototype.constructor = Phaser.Physics;<|MERGE_RESOLUTION|>--- conflicted
+++ resolved
@@ -177,54 +177,6 @@
 
         if (typeof system === 'undefined') { system = Phaser.Physics.ARCADE; }
         if (typeof debug === 'undefined') { debug = false; }
-
-<<<<<<< HEAD
-        var i = 1;
-
-        if (object instanceof Phaser.Group)
-        {
-
-        }
-        else
-        {
-            if (Array.isArray(object))
-            {
-                //  Add to Group
-                i = object.length;
-            }
-            else
-            {
-                object = [object];
-            }
-
-            while (i--)
-            {
-                if (object[i].body === null)
-                {
-                    if (system === Phaser.Physics.ARCADE)
-                    {
-                        object[i].body = new Phaser.Physics.Arcade.Body(object[i]);
-                    }
-                    else if (system === Phaser.Physics.P2)
-                    {
-                        object[i].body = new Phaser.Physics.P2.Body(this.game, object[i], object[i].x, object[i].y, 1);
-                        object[i].body.debug = debug
-                        object[i].anchor.set(0.5);
-                    }
-                    else if (system === Phaser.Physics.NINJA)
-                    {
-                        object[i].body = new Phaser.Physics.Ninja.Body(this.ninja, object[i]);
-                        object[i].anchor.set(0.5);
-                    }
-                    else if (system === Phaser.Physics.BOX2D)
-                    {
-                        object[i].body = new Phaser.Physics.Box2D.Body(this.game, object[i], object[i].x, object[i].y, 1);
-                        object[i].body.debug = debug
-                        object[i].anchor.set(0.5);
-                    }
-                }
-            }
-=======
         if (system === Phaser.Physics.ARCADE)
         {
             this.arcade.enable(object);
@@ -236,7 +188,11 @@
         else if (system === Phaser.Physics.NINJA && this.ninja)
         {
             this.ninja.enableAABB(object);
->>>>>>> abf26df7
+        }
+
+        else if (system === Phaser.Physics.BOX2D && this.box2d)
+        {
+            this.box2d.enable(object, debug);
         }
 
     },
