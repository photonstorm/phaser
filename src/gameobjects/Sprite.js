--- conflicted
+++ resolved
@@ -1,7 +1,3 @@
-<<<<<<< HEAD
-Phaser.Sprite = function (game, x, y, key, frame, usePhysics) {
-
-=======
 /**
 * @author       Richard Davey <rich@photonstorm.com>
 * @copyright    2013 Photon Storm Ltd.
@@ -21,21 +17,15 @@
 * @param {Description} frame - Description.
 */
 Phaser.Sprite = function (game, x, y, key, frame) {
->>>>>>> 868ae81b
 
     x = x || 0;
     y = y || 0;
     key = key || null;
     frame = frame || null;
-<<<<<<< HEAD
-  usePhysics = usePhysics != undefined ? usePhysics : true;
-
-=======
     
     /**
 	* @property {Phaser.Game} game - A reference to the currently running Game.
 	*/
->>>>>>> 868ae81b
 	this.game = game;
  
 	/**
@@ -272,17 +262,9 @@
     * @property {Phaser.Rectangle} bounds - Description.
     */
     this.bounds = new Phaser.Rectangle(x, y, this._cache.width, this._cache.height);
-<<<<<<< HEAD
 
     //  Set-up the physics body (happens in the define property)
     this.arcadePhysicsEnabled = usePhysics;
-=======
-    
-    /**
-    * @property {Phaser.Physics.Arcade.Body} body - Set-up the physics body.
-    */
-    this.body = new Phaser.Physics.Arcade.Body(this);
->>>>>>> 868ae81b
 
     /**
     * @property {Description} velocity - Description.
@@ -534,16 +516,11 @@
     
 }
 
-<<<<<<< HEAD
-
-
-=======
 /**
 * Description.
 *   
 * @method Phaser.Sprite.prototype.updateBounds
 */
->>>>>>> 868ae81b
 Phaser.Sprite.prototype.updateBounds = function() {
 
     //  Update the edge points
