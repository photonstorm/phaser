--- conflicted
+++ resolved
@@ -204,13 +204,9 @@
 }
 
 /**
-<<<<<<< HEAD
-* @method Phaser.BitmapText.prototype.destroy
-=======
 * Destroy this BitmapText instance. This will remove any filters and un-parent any children.
 * @method Phaser.BitmapText.prototype.destroy
 * @param {boolean} [destroyChildren=true] - Should every child of this object have its destroy method called?
->>>>>>> 901a7f13
 */
 Phaser.BitmapText.prototype.destroy = function(destroyChildren) {
 
