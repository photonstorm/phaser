/**
 * @author       Richard Davey <rich@photonstorm.com>
 * @copyright    2019 Photon Storm Ltd.
 * @license      {@link https://opensource.org/licenses/MIT|MIT License}
 */

var SetTileCollision = require('./SetTileCollision');
var CalculateFacesWithin = require('./CalculateFacesWithin');
var SetLayerCollisionIndex = require('./SetLayerCollisionIndex');

/**
 * Sets collision on a range of tiles in a layer whose index is between the specified `start` and
 * `stop` (inclusive). Calling this with a start value of 10 and a stop value of 14 would set
 * collision for tiles 10, 11, 12, 13 and 14. The `collides` parameter controls if collision will be
 * enabled (true) or disabled (false).
 *
 * @function Phaser.Tilemaps.Components.SetCollisionBetween
 * @private
 * @since 3.0.0
 *
 * @param {integer} start - The first index of the tile to be set for collision.
 * @param {integer} stop - The last index of the tile to be set for collision.
 * @param {boolean} [collides=true] - If true it will enable collision. If false it will clear collision.
 * @param {boolean} [recalculateFaces=true] - Whether or not to recalculate the tile faces after the update.
 * @param {Phaser.Tilemaps.LayerData} layer - The Tilemap Layer to act upon.
 * @param {boolean} [updateLayer=true] - If true, updates the current tiles on the layer. Set to
 * false if no tiles have been placed for significant performance boost.
 */
var SetCollisionBetween = function (start, stop, collides, recalculateFaces, layer, updateLayer)
{
    if (collides === undefined) { collides = true; }
    if (recalculateFaces === undefined) { recalculateFaces = true; }
    if (updateLayer === undefined) { updateLayer = true; }

    if (start > stop) { return; }

    // Update the array of colliding indexes
    for (var index = start; index <= stop; index++)
    {
        SetLayerCollisionIndex(index, collides, layer);
    }

    // Update the tiles
    if(updateLayer)
    {
        for (var ty = 0; ty < layer.height; ty++)
        {
            for (var tx = 0; tx < layer.width; tx++)
            {
                var tile = layer.data[ty][tx];
                if (tile)
                {
                    if (tile.index >= start && tile.index <= stop)
                    {
                        SetTileCollision(tile, collides);
                    }
                }
            }
        }
    }
<<<<<<< HEAD
    
    if (recalculateFaces) { CalculateFacesWithin(0, 0, layer.width, layer.height, layer); }
=======

    if (recalculateFaces)
    {
        CalculateFacesWithin(0, 0, layer.width, layer.height, layer);
    }
>>>>>>> 064c3449
};

module.exports = SetCollisionBetween;<|MERGE_RESOLUTION|>--- conflicted
+++ resolved
@@ -41,13 +41,14 @@
     }
 
     // Update the tiles
-    if(updateLayer)
+    if (updateLayer)
     {
         for (var ty = 0; ty < layer.height; ty++)
         {
             for (var tx = 0; tx < layer.width; tx++)
             {
                 var tile = layer.data[ty][tx];
+              
                 if (tile)
                 {
                     if (tile.index >= start && tile.index <= stop)
@@ -58,16 +59,11 @@
             }
         }
     }
-<<<<<<< HEAD
-    
-    if (recalculateFaces) { CalculateFacesWithin(0, 0, layer.width, layer.height, layer); }
-=======
 
     if (recalculateFaces)
     {
         CalculateFacesWithin(0, 0, layer.width, layer.height, layer);
     }
->>>>>>> 064c3449
 };
 
 module.exports = SetCollisionBetween;