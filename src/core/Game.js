/**
* @author       Richard Davey <rich@photonstorm.com>
* @copyright    2014 Photon Storm Ltd.
* @license      {@link https://github.com/photonstorm/phaser/blob/master/license.txt|MIT License}
*/

/**
* This is where the magic happens. The Game object is the heart of your game,
* providing quick access to common functions and handling the boot process.
* 
* "Hell, there are no rules here - we're trying to accomplish something."
*                                                       Thomas A. Edison
*
* @class Phaser.Game
* @constructor
* @param {number|string} [width=800] - The width of your game in game pixels. If given as a string the value must be between 0 and 100 and will be used as the percentage width of the parent container, or the browser window if no parent is given.
* @param {number|string} [height=600] - The height of your game in game pixels. If given as a string the value must be between 0 and 100 and will be used as the percentage height of the parent container, or the browser window if no parent is given.
* @param {number} [renderer=Phaser.AUTO] - Which renderer to use: Phaser.AUTO will auto-detect, Phaser.WEBGL, Phaser.CANVAS or Phaser.HEADLESS (no rendering at all).
* @param {string|HTMLElement} [parent=''] - The DOM element into which this games canvas will be injected. Either a DOM ID (string) or the element itself.
* @param {object} [state=null] - The default state object. A object consisting of Phaser.State functions (preload, create, update, render) or null.
* @param {boolean} [transparent=false] - Use a transparent canvas background or not.
* @param {boolean} [antialias=true] - Draw all image textures anti-aliased or not. The default is for smooth textures, but disable if your game features pixel art.
* @param {object} [physicsConfig=null] - A physics configuration object to pass to the Physics world on creation.
*/
Phaser.Game = function (width, height, renderer, parent, state, transparent, antialias, physicsConfig) {

    /**
    * @property {number} id - Phaser Game ID (for when Pixi supports multiple instances).
    * @readonly
    */
    this.id = Phaser.GAMES.push(this) - 1;

    /**
    * @property {object} config - The Phaser.Game configuration object.
    */
    this.config = null;

    /**
    * @property {object} physicsConfig - The Phaser.Physics.World configuration object.
    */
    this.physicsConfig = physicsConfig;

    /**
    * @property {string|HTMLElement} parent - The Games DOM parent.
    * @default
    */
    this.parent = '';

    /**
    * The current Game Width in pixels.
    *
    * _Do not modify this property directly:_ use {@link Phaser.ScaleManager#setGameSize} - eg. `game.scale.setGameSize(width, height)` - instead.
    *
    * @property {integer} width
    * @readonly
    * @default
    */
    this.width = 800;

    /**
    * The current Game Height in pixels.
    *
    * _Do not modify this property directly:_ use {@link Phaser.ScaleManager#setGameSize} - eg. `game.scale.setGameSize(width, height)` - instead.
    *
    * @property {integer} height
    * @readonly
    * @default
    */
    this.height = 600;

    /**
    * @property {integer} _width - Private internal var.
    * @private
    */
    this._width = 800;

    /**
    * @property {integer} _height - Private internal var.
    * @private
    */
    this._height = 600;

    /**
    * @property {boolean} transparent - Use a transparent canvas background or not.
    * @default
    */
    this.transparent = false;

    /**
    * @property {boolean} antialias - Anti-alias graphics. By default scaled images are smoothed in Canvas and WebGL, set anti-alias to false to disable this globally.
    * @default
    */
    this.antialias = true;

    /**
    * @property {boolean} preserveDrawingBuffer - The value of the preserveDrawingBuffer flag affects whether or not the contents of the stencil buffer is retained after rendering.
    * @default
    */
    this.preserveDrawingBuffer = false;

    /**
    * @property {PIXI.CanvasRenderer|PIXI.WebGLRenderer} renderer - The Pixi Renderer.
    * @protected
    */
    this.renderer = null;

    /**
    * @property {number} renderType - The Renderer this game will use. Either Phaser.AUTO, Phaser.CANVAS or Phaser.WEBGL.
    * @readonly
    */
    this.renderType = Phaser.AUTO;

    /**
    * @property {Phaser.StateManager} state - The StateManager.
    */
    this.state = null;

    /**
    * @property {boolean} isBooted - Whether the game engine is booted, aka available.
    * @readonly
    */
    this.isBooted = false;

    /**
    * @property {boolean} isRunning - Is game running or paused?
    * @readonly
    */
    this.isRunning = false;

    /**
    * @property {Phaser.RequestAnimationFrame} raf - Automatically handles the core game loop via requestAnimationFrame or setTimeout
    * @protected
    */
    this.raf = null;

    /**
    * @property {Phaser.GameObjectFactory} add - Reference to the Phaser.GameObjectFactory.
    */
    this.add = null;

    /**
    * @property {Phaser.GameObjectCreator} make - Reference to the GameObject Creator.
    */
    this.make = null;

    /**
    * @property {Phaser.Cache} cache - Reference to the assets cache.
    */
    this.cache = null;

    /**
    * @property {Phaser.Input} input - Reference to the input manager
    */
    this.input = null;

    /**
    * @property {Phaser.Loader} load - Reference to the assets loader.
    */
    this.load = null;

    /**
    * @property {Phaser.Math} math - Reference to the math helper.
    */
    this.math = null;

    /**
    * @property {Phaser.Net} net - Reference to the network class.
    */
    this.net = null;

    /**
    * @property {Phaser.ScaleManager} scale - The game scale manager.
    */
    this.scale = null;

    /**
    * @property {Phaser.SoundManager} sound - Reference to the sound manager.
    */
    this.sound = null;

    /**
    * @property {Phaser.Stage} stage - Reference to the stage.
    */
    this.stage = null;

    /**
    * @property {Phaser.Time} time - Reference to the core game clock.
    */
    this.time = null;

    /**
    * @property {Phaser.TweenManager} tweens - Reference to the tween manager.
    */
    this.tweens = null;

    /**
    * @property {Phaser.World} world - Reference to the world.
    */
    this.world = null;

    /**
    * @property {Phaser.Physics} physics - Reference to the physics manager.
    */
    this.physics = null;

    /**
    * @property {Phaser.RandomDataGenerator} rnd - Instance of repeatable random data generator helper.
    */
    this.rnd = null;

    /**
    * @property {Phaser.Device} device - Contains device information and capabilities.
    */
    this.device = Phaser.Device;

    /**
    * @property {Phaser.Camera} camera - A handy reference to world.camera.
    */
    this.camera = null;

    /**
    * @property {HTMLCanvasElement} canvas - A handy reference to renderer.view, the canvas that the game is being rendered in to.
    */
    this.canvas = null;

    /**
    * @property {CanvasRenderingContext2D} context - A handy reference to renderer.context (only set for CANVAS games, not WebGL)
    */
    this.context = null;

    /**
    * @property {Phaser.Utils.Debug} debug - A set of useful debug utilitie.
    */
    this.debug = null;

    /**
    * @property {Phaser.Particles} particles - The Particle Manager.
    */
    this.particles = null;

    /**
    * If `false` Phaser will automatically render the display list every update. If `true` the render loop will be skipped.
    * You can toggle this value at run-time to gain exact control over when Phaser renders. This can be useful in certain types of game or application.
    * Please note that if you don't render the display list then none of the game object transforms will be updated, so use this value carefully.
    * @property {boolean} lockRender
    * @default
    */
    this.lockRender = false;

    /**
    * @property {boolean} stepping - Enable core loop stepping with Game.enableStep().
    * @default
    * @readonly
    */
    this.stepping = false;

    /**
    * @property {boolean} pendingStep - An internal property used by enableStep, but also useful to query from your own game objects.
    * @default
    * @readonly
    */
    this.pendingStep = false;

    /**
    * @property {number} stepCount - When stepping is enabled this contains the current step cycle.
    * @default
    * @readonly
    */
    this.stepCount = 0;

    /**
    * @property {Phaser.Signal} onPause - This event is fired when the game pauses.
    */
    this.onPause = null;

    /**
    * @property {Phaser.Signal} onResume - This event is fired when the game resumes from a paused state.
    */
    this.onResume = null;

    /**
    * @property {Phaser.Signal} onBlur - This event is fired when the game no longer has focus (typically on page hide).
    */
    this.onBlur = null;

    /**
    * @property {Phaser.Signal} onFocus - This event is fired when the game has focus (typically on page show).
    */
    this.onFocus = null;

    /**
    * @property {boolean} _paused - Is game paused?
    * @private
    */
    this._paused = false;

    /**
    * @property {boolean} _codePaused - Was the game paused via code or a visibility change?
    * @private
    */
    this._codePaused = false;

    /**
    * The ID of the current/last logic update applied this render frame, starting from 0.
    *
    * The first update is `currentUpdateID === 0` and the last update is `currentUpdateID === updatesThisFrame.`
    * @property {integer} currentUpdateID
    * @protected
    */
    this.currentUpdateID = 0;

    /**
    * Number of logic updates expected to occur this render frame;
    * will be 1 unless there are catch-ups required (and allowed).
    * @property {integer} updatesThisFrame
    * @protected
    */
    this.updatesThisFrame = 1;

    /**
    * @property {number} _deltaTime - accumulate elapsed time until a logic update is due
    * @private
    */
    this._deltaTime = 0;

    /**
    * @property {number} _lastCount - remember how many 'catch-up' iterations were used on the logicUpdate last frame
    * @private
    */
    this._lastCount = 0;

    /**
    * @property {number} _spiralling - if the 'catch-up' iterations are spiralling out of control, this counter is incremented
    * @private
    */
    this._spiralling = 0;

    /**
    * If the game is struggling to maintain the desired FPS, this signal will be dispatched.
    * The desired/chosen FPS should probably be closer to the {@link Phaser.Time#suggestedFps} value.
    * @property {Phaser.Signal} fpsProblemNotifier
    * @public
    */
    this.fpsProblemNotifier = new Phaser.Signal();

    /**
    * @property {boolean} forceSingleUpdate - Should the game loop force a logic update, regardless of the delta timer? Set to true if you know you need this. You can toggle it on the fly.
    */
    this.forceSingleUpdate = false;

    /**
    * @property {number} _nextNotification - the soonest game.time.time value that the next fpsProblemNotifier can be dispatched
    * @private
    */
    this._nextFpsNotification = 0;

    //  Parse the configuration object (if any)
    if (arguments.length === 1 && typeof arguments[0] === 'object')
    {
        this.parseConfig(arguments[0]);
    }
    else
    {
        this.config = { enableDebug: true };

        if (typeof width !== 'undefined')
        {
            this._width = width;
        }

        if (typeof height !== 'undefined')
        {
            this._height = height;
        }

        if (typeof renderer !== 'undefined')
        {
            this.renderType = renderer;
        }

        if (typeof parent !== 'undefined')
        {
            this.parent = parent;
        }

        if (typeof transparent !== 'undefined')
        {
            this.transparent = transparent;
        }

        if (typeof antialias !== 'undefined')
        {
            this.antialias = antialias;
        }

        this.rnd = new Phaser.RandomDataGenerator([(Date.now() * Math.random()).toString()]);

        this.state = new Phaser.StateManager(this, state);
    }

<<<<<<< HEAD
    var _this = this;

    this._onBoot = function () {
        return _this.boot();
    };

    if (document.readyState === 'complete' || document.readyState === 'interactive')
    {
        window.setTimeout(this._onBoot, 0);
    }
    else if(typeof window.cordova !== "undefined")
    {
        document.addEventListener('deviceready', this._onBoot, false);
    }
    else
    {
        if (!PIXI.DEVKIT_NATIVE)
        {
            document.addEventListener('DOMContentLoaded', this._onBoot, false);
        }
        window.addEventListener('load', this._onBoot, false);
    }
=======
    this.device.whenReady(this.boot, this);
>>>>>>> 6c7c0cb1

    return this;

};

Phaser.Game.prototype = {

    /**
    * Parses a Game configuration object.
    *
    * @method Phaser.Game#parseConfig
    * @protected
    */
    parseConfig: function (config) {

        this.config = config;

        if (typeof config['enableDebug'] === 'undefined')
        {
            this.config.enableDebug = true;
        }

        if (config['width'])
        {
            this._width = config['width'];
        }

        if (config['height'])
        {
            this._height = config['height'];
        }

        if (config['renderer'])
        {
            this.renderType = config['renderer'];
        }

        if (config['parent'])
        {
            this.parent = config['parent'];
        }

        if (config['transparent'])
        {
            this.transparent = config['transparent'];
        }

        if (config['antialias'])
        {
            this.antialias = config['antialias'];
        }

        if (config['preserveDrawingBuffer'])
        {
            this.preserveDrawingBuffer = config['preserveDrawingBuffer'];
        }

        if (config['physicsConfig'])
        {
            this.physicsConfig = config['physicsConfig'];
        }

        var seed = [(Date.now() * Math.random()).toString()];

        if (config['seed'])
        {
            seed = config['seed'];
        }

        this.rnd = new Phaser.RandomDataGenerator(seed);

        var state = null;

        if (config['state'])
        {
            state = config['state'];
        }

        this.state = new Phaser.StateManager(this, state);

    },

    /**
    * Initialize engine sub modules and start the game.
    *
    * @method Phaser.Game#boot
    * @protected
    */
    boot: function () {

        console.log("~~~ BOOTING");
        if (this.isBooted)
        {
            return;
        }

<<<<<<< HEAD
        if (!document.body || (PIXI.DEVKIT_NATIVE && !this.__canvas))
        {
            console.log("~~~ BOOTING - wait");
            window.setTimeout(this._onBoot, 20);
        }
        else
        {
            console.log("~~~ BOOTING - now");
            if (!PIXI.DEVKIT_NATIVE) {
                document.removeEventListener('DOMContentLoaded', this._onBoot);
            }
            window.removeEventListener('load', this._onBoot);

            this.onPause = new Phaser.Signal();
            this.onResume = new Phaser.Signal();
            this.onBlur = new Phaser.Signal();
            this.onFocus = new Phaser.Signal();

            this.isBooted = true;

            this.device = new Phaser.Device(this);

            this.math = Phaser.Math;

            this.scale = new Phaser.ScaleManager(this, this._width, this._height);
            this.stage = new Phaser.Stage(this, this._width, this._height);

            this.setUpRenderer();

            this.device.checkFullScreenSupport();

            this.world = new Phaser.World(this);
            this.add = new Phaser.GameObjectFactory(this);
            this.make = new Phaser.GameObjectCreator(this);
            this.cache = new Phaser.Cache(this);
            this.load = new Phaser.Loader(this);
            this.time = new Phaser.Time(this);
            this.tweens = new Phaser.TweenManager(this);
            this.input = new Phaser.Input(this);
            this.sound = new Phaser.SoundManager(this);
            this.physics = new Phaser.Physics(this, this.physicsConfig);
            this.particles = new Phaser.Particles(this);
            this.plugins = new Phaser.PluginManager(this);
            this.net = new Phaser.Net(this);

            this.time.boot();
            this.stage.boot();
            this.world.boot();
            this.scale.boot();
            this.input.boot();
            this.sound.boot();
            this.state.boot();

            if (this.config['enableDebug'])
            {
                this.debug = new Phaser.Utils.Debug(this);
                this.debug.boot();
            }

            this.showDebugHeader();
=======
        this.onPause = new Phaser.Signal();
        this.onResume = new Phaser.Signal();
        this.onBlur = new Phaser.Signal();
        this.onFocus = new Phaser.Signal();

        this.isBooted = true;

        this.math = Phaser.Math;

        this.scale = new Phaser.ScaleManager(this, this._width, this._height);
        this.stage = new Phaser.Stage(this);

        this.setUpRenderer();

        this.world = new Phaser.World(this);
        this.add = new Phaser.GameObjectFactory(this);
        this.make = new Phaser.GameObjectCreator(this);
        this.cache = new Phaser.Cache(this);
        this.load = new Phaser.Loader(this);
        this.time = new Phaser.Time(this);
        this.tweens = new Phaser.TweenManager(this);
        this.input = new Phaser.Input(this);
        this.sound = new Phaser.SoundManager(this);
        this.physics = new Phaser.Physics(this, this.physicsConfig);
        this.particles = new Phaser.Particles(this);
        this.plugins = new Phaser.PluginManager(this);
        this.net = new Phaser.Net(this);

        this.time.boot();
        this.stage.boot();
        this.world.boot();
        this.scale.boot();
        this.input.boot();
        this.sound.boot();
        this.state.boot();

        if (this.config['enableDebug'])
        {
            this.debug = new Phaser.Utils.Debug(this);
            this.debug.boot();
        }
        else
        {
            this.debug = { preUpdate: function () {}, update: function () {}, reset: function () {} };
        }
>>>>>>> 6c7c0cb1

        this.showDebugHeader();

        this.isRunning = true;

        if (this.config && this.config['forceSetTimeOut'])
        {
            this.raf = new Phaser.RequestAnimationFrame(this, this.config['forceSetTimeOut']);
        }
        else
        {
            this.raf = new Phaser.RequestAnimationFrame(this, false);
        }

        this.raf.start();

    },

    /**
    * Displays a Phaser version debug header in the console.
    *
    * @method Phaser.Game#showDebugHeader
    * @protected
    */
    showDebugHeader: function () {

        var v = Phaser.VERSION;
        var r = 'Canvas';
        var a = 'HTML Audio';
        var c = 1;

        if (this.renderType === Phaser.WEBGL)
        {
            r = 'WebGL';
            c++;
        }
        else if (this.renderType == Phaser.HEADLESS)
        {
            r = 'Headless';
        }

        if (this.device.webAudio)
        {
            a = 'WebAudio';
            c++;
        }

        if (this.device.chrome)
        {
            var args = [
                '%c %c %c Phaser v' + v + ' | Pixi.js ' + PIXI.VERSION + ' | ' + r + ' | ' + a + '  %c %c ' + '%c http://phaser.io %c\u2665%c\u2665%c\u2665',
                'background: #3db79f',
                'background: #329582',
                'color: #ffffff; background: #226558;',
                'background: #329582',
                'background: #3db79f',
                'background: #ffffff'
            ];

            for (var i = 0; i < 3; i++)
            {
                if (i < c)
                {
                    args.push('color: #ff2424; background: #fff');
                }
                else
                {
                    args.push('color: #959595; background: #fff');
                }
            }

            console.log.apply(console, args);
        }
        else if (window['console'])
        {
            console.log('Phaser v' + v + ' | Pixi.js ' + PIXI.VERSION + ' | ' + r + ' | ' + a + ' | http://phaser.io');
        }

    },

    /**
    * Checks if the device is capable of using the requested renderer and sets it up or an alternative if not.
    *
    * @method Phaser.Game#setUpRenderer
    * @protected
    */
    setUpRenderer: function () {

<<<<<<< HEAD
        if (this.device.trident)
        {
            //  Pixi WebGL renderer on IE11 doesn't work correctly at the moment, the pre-multiplied alpha gets all washed out.
            //  So we're forcing canvas for now until this is fixed, sorry. It's got to be better than no game appearing at all, right?
            this.renderType = Phaser.CANVAS;
        }

        if (this.__canvas) {
            console.log("~~~ ALL GOOD");
            this.canvas = this.__canvas;
=======
        if (this.config['canvasID'])
        {
            this.canvas = Phaser.Canvas.create(this.width, this.height, this.config['canvasID']);
>>>>>>> 6c7c0cb1
        }
        else
        {
            if (this.config['canvasID'])
            {
                this.canvas = Phaser.Canvas.create(this.width, this.height, this.config['canvasID']);
            }
            else
            {
                this.canvas = Phaser.Canvas.create(this.width, this.height);
            }
        }

        if (this.config['canvasStyle'])
        {
            this.canvas.style = this.config['canvasStyle'];
        }
        else
        {
            this.canvas.style['-webkit-full-screen'] = 'width: 100%; height: 100%';
        }

        if (this.device.cocoonJS)
        {
            if (this.renderType === Phaser.CANVAS)
            {
                this.canvas.screencanvas = true;
            }
            else
            {
                // Some issue related to scaling arise with Cocoon using screencanvas and webgl renderer.
                this.canvas.screencanvas = false;
            }
        }

        if (this.renderType === Phaser.HEADLESS || this.renderType === Phaser.CANVAS || (this.renderType === Phaser.AUTO && this.device.webGL === false))
        {
            if (this.device.canvas)
            {
                if (this.renderType === Phaser.AUTO)
                {
                    this.renderType = Phaser.CANVAS;
                }

                this.renderer = new PIXI.CanvasRenderer(this.width, this.height, { "view": this.canvas, "transparent": this.transparent, "resolution": 1, "clearBeforeRender": true });
                this.context = this.renderer.context;
            }
            else
            {
                throw new Error('Phaser.Game - cannot create Canvas or WebGL context, aborting.');
            }
        }
        else
        {
            //  They requested WebGL and their browser supports it
            this.renderType = Phaser.WEBGL;

            this.renderer = new PIXI.WebGLRenderer(this.width, this.height, { "view": this.canvas, "transparent": this.transparent, "resolution": 1, "antialias": this.antialias, "preserveDrawingBuffer": this.preserveDrawingBuffer });
            this.context = null;
        }

        if (this.renderType !== Phaser.HEADLESS)
        {
            this.stage.smoothed = this.antialias;
            
            Phaser.Canvas.addToDOM(this.canvas, this.parent, false);
            Phaser.Canvas.setTouchAction(this.canvas);
        }

    },

    /**
    * The core game loop.
    *
    * @method Phaser.Game#update
    * @protected
    * @param {number} time - The current time as provided by RequestAnimationFrame.
    */
    update: function (time) {

        this.time.update(time);

        // if the logic time is spiraling upwards, skip a frame entirely
        if (this._spiralling > 1 && !this.forceSingleUpdate)
        {
            // cause an event to warn the program that this CPU can't keep up with the current desiredFps rate
            if (this.time.time > this._nextFpsNotification)
            {
                // only permit one fps notification per 10 seconds
                this._nextFpsNotification = this.time.time + 1000 * 10;

                // dispatch the notification signal
                this.fpsProblemNotifier.dispatch();
            }

            // reset the _deltaTime accumulator which will cause all pending dropped frames to be permanently skipped
            this._deltaTime = 0;
            this._spiralling = 0;

            // call the game render update exactly once every frame
            this.updateRender(this.time.slowMotion * this.time.desiredFps);
        }
        else
        {
            // step size taking into account the slow motion speed
            var slowStep = this.time.slowMotion * 1000.0 / this.time.desiredFps;

            // accumulate time until the slowStep threshold is met or exceeded... up to a limit of 3 catch-up frames at slowStep intervals
            this._deltaTime += Math.max(Math.min(slowStep * 3, this.time.elapsed), 0);

            // call the game update logic multiple times if necessary to "catch up" with dropped frames
            // unless forceSingleUpdate is true
            var count = 0;

            this.updatesThisFrame = Math.floor(this._deltaTime / slowStep);

            if (this.forceSingleUpdate)
            {
                this.updatesThisFrame = Math.min(1, this.updatesThisFrame);
            }

            while (this._deltaTime >= slowStep)
            {
                this._deltaTime -= slowStep;
                this.currentUpdateID = count;

                this.updateLogic(1.0 / this.time.desiredFps);
                //  Sync the scene graph after _every_ logic update to account for moved game objects                
                this.stage.updateTransform();

                count++;

                if (this.forceSingleUpdate && count === 1)
                {
                    break;
                }
            }

            // detect spiraling (if the catch-up loop isn't fast enough, the number of iterations will increase constantly)
            if (count > this._lastCount)
            {
                this._spiralling++;
            }
            else if (count < this._lastCount)
            {
                // looks like it caught up successfully, reset the spiral alert counter
                this._spiralling = 0;
            }

            this._lastCount = count;

            // call the game render update exactly once every frame unless we're playing catch-up from a spiral condition
            this.updateRender(this._deltaTime / slowStep);
        }

    },

    /**
    * Updates all logic subsystems in Phaser. Called automatically by Game.update.
    *
    * @method Phaser.Game#updateLogic
    * @protected
    * @param {number} timeStep - The current timeStep value as determined by Game.update.
    */
    updateLogic: function (timeStep) {

        if (!this._paused && !this.pendingStep)
        {
            if (this.stepping)
            {
                this.pendingStep = true;
            }

            this.scale.preUpdate();
            this.debug.preUpdate();
            this.world.camera.preUpdate();
            this.physics.preUpdate();
            this.state.preUpdate(timeStep);
            this.plugins.preUpdate(timeStep);
            this.stage.preUpdate();

            this.state.update();
            this.stage.update();
            this.tweens.update(timeStep);
            this.sound.update();
            this.input.update();
            this.physics.update();
            this.particles.update();
            this.plugins.update();

            this.stage.postUpdate();
            this.plugins.postUpdate();
        }
        else
        {
            // Scaling and device orientation changes are still reflected when paused.
            this.scale.pauseUpdate();
            this.state.pauseUpdate();
            this.debug.preUpdate();
        }

    },

    /**
    * Runs the Render cycle.
    * It starts by calling State.preRender. In here you can do any last minute adjustments of display objects as required.
    * It then calls the renderer, which renders the entire display list, starting from the Stage object and working down.
    * It then calls plugin.render on any loaded plugins, in the order in which they were enabled.
    * After this State.render is called. Any rendering that happens here will take place on-top of the display list.
    * Finally plugin.postRender is called on any loaded plugins, in the order in which they were enabled.
    * This method is called automatically by Game.update, you don't need to call it directly.
    * Should you wish to have fine-grained control over when Phaser renders then use the `Game.lockRender` boolean.
    * Phaser will only render when this boolean is `false`.
    *
    * @method Phaser.Game#updateRender
    * @protected
    * @param {number} elapsedTime - The time elapsed since the last update.
    */
    updateRender: function (elapsedTime) {

        if (this.lockRender)
        {
            return;
        }

        this.state.preRender(elapsedTime);
        this.renderer.render(this.stage);

        this.plugins.render(elapsedTime);
        this.state.render(elapsedTime);
        this.plugins.postRender(elapsedTime);

    },

    /**
    * Enable core game loop stepping. When enabled you must call game.step() directly (perhaps via a DOM button?)
    * Calling step will advance the game loop by one frame. This is extremely useful for hard to track down errors!
    *
    * @method Phaser.Game#enableStep
    */
    enableStep: function () {

        this.stepping = true;
        this.pendingStep = false;
        this.stepCount = 0;

    },

    /**
    * Disables core game loop stepping.
    *
    * @method Phaser.Game#disableStep
    */
    disableStep: function () {

        this.stepping = false;
        this.pendingStep = false;

    },

    /**
    * When stepping is enabled you must call this function directly (perhaps via a DOM button?) to advance the game loop by one frame.
    * This is extremely useful to hard to track down errors! Use the internal stepCount property to monitor progress.
    *
    * @method Phaser.Game#step
    */
    step: function () {

        this.pendingStep = false;
        this.stepCount++;

    },

    /**
    * Nukes the entire game from orbit.
    *
    * @method Phaser.Game#destroy
    */
    destroy: function () {

        this.raf.stop();

        this.state.destroy();
        this.sound.destroy();

        this.scale.destroy();
        this.stage.destroy();
        this.input.destroy();
        this.physics.destroy();

        this.state = null;
        this.cache = null;
        this.input = null;
        this.load = null;
        this.sound = null;
        this.stage = null;
        this.time = null;
        this.world = null;
        this.isBooted = false;

        if (this.renderType === Phaser.WEBGL)
        {
            PIXI.glContexts[this.renderer.glContextId] = null;

            this.renderer.projection = null;
            this.renderer.offset = null;

            this.renderer.shaderManager.destroy();
            this.renderer.spriteBatch.destroy();
            this.renderer.maskManager.destroy();
            this.renderer.filterManager.destroy();

            this.renderer.shaderManager = null;
            this.renderer.spriteBatch = null;
            this.renderer.maskManager = null;
            this.renderer.filterManager = null;

            this.renderer.gl = null;
            this.renderer.renderSession = null;
            Phaser.Canvas.removeFromDOM(this.canvas);
        }
        else
        {
            this.renderer.destroy(true);
        }

        Phaser.GAMES[this.id] = null;

    },

    /**
    * Called by the Stage visibility handler.
    *
    * @method Phaser.Game#gamePaused
    * @param {object} event - The DOM event that caused the game to pause, if any.
    * @protected
    */
    gamePaused: function (event) {

        //   If the game is already paused it was done via game code, so don't re-pause it
        if (!this._paused)
        {
            this._paused = true;
            this.time.gamePaused();
            this.sound.setMute();
            this.onPause.dispatch(event);
        }

    },

    /**
    * Called by the Stage visibility handler.
    *
    * @method Phaser.Game#gameResumed
    * @param {object} event - The DOM event that caused the game to pause, if any.
    * @protected
    */
    gameResumed: function (event) {

        //  Game is paused, but wasn't paused via code, so resume it
        if (this._paused && !this._codePaused)
        {
            this._paused = false;
            this.time.gameResumed();
            this.input.reset();
            this.sound.unsetMute();
            this.onResume.dispatch(event);
        }

    },

    /**
    * Called by the Stage visibility handler.
    *
    * @method Phaser.Game#focusLoss
    * @param {object} event - The DOM event that caused the game to pause, if any.
    * @protected
    */
    focusLoss: function (event) {

        this.onBlur.dispatch(event);

        if (!this.stage.disableVisibilityChange)
        {
            this.gamePaused(event);
        }

    },

    /**
    * Called by the Stage visibility handler.
    *
    * @method Phaser.Game#focusGain
    * @param {object} event - The DOM event that caused the game to pause, if any.
    * @protected
    */
    focusGain: function (event) {

        this.onFocus.dispatch(event);

        if (!this.stage.disableVisibilityChange)
        {
            this.gameResumed(event);
        }

    },

    setCanvas: function(canvas) {
        this.__canvas = canvas;
    }

};

Phaser.Game.prototype.constructor = Phaser.Game;

/**
* The paused state of the Game. A paused game doesn't update any of its subsystems.
* When a game is paused the onPause event is dispatched. When it is resumed the onResume event is dispatched.
* @name Phaser.Game#paused
* @property {boolean} paused - Gets and sets the paused state of the Game.
*/
Object.defineProperty(Phaser.Game.prototype, "paused", {

    get: function () {
        return this._paused;
    },

    set: function (value) {

        if (value === true)
        {
            if (this._paused === false)
            {
                this._paused = true;
                this.sound.setMute();
                this.time.gamePaused();
                this.onPause.dispatch(this);
            }
            this._codePaused = true;
        }
        else
        {
            if (this._paused)
            {
                this._paused = false;
                this.input.reset();
                this.sound.unsetMute();
                this.time.gameResumed();
                this.onResume.dispatch(this);
            }
            this._codePaused = false;
        }

    }

});

/**
* "Deleted code is debugged code." - Jeff Sickel
*/<|MERGE_RESOLUTION|>--- conflicted
+++ resolved
@@ -398,32 +398,7 @@
         this.state = new Phaser.StateManager(this, state);
     }
 
-<<<<<<< HEAD
-    var _this = this;
-
-    this._onBoot = function () {
-        return _this.boot();
-    };
-
-    if (document.readyState === 'complete' || document.readyState === 'interactive')
-    {
-        window.setTimeout(this._onBoot, 0);
-    }
-    else if(typeof window.cordova !== "undefined")
-    {
-        document.addEventListener('deviceready', this._onBoot, false);
-    }
-    else
-    {
-        if (!PIXI.DEVKIT_NATIVE)
-        {
-            document.addEventListener('DOMContentLoaded', this._onBoot, false);
-        }
-        window.addEventListener('load', this._onBoot, false);
-    }
-=======
     this.device.whenReady(this.boot, this);
->>>>>>> 6c7c0cb1
 
     return this;
 
@@ -520,68 +495,6 @@
             return;
         }
 
-<<<<<<< HEAD
-        if (!document.body || (PIXI.DEVKIT_NATIVE && !this.__canvas))
-        {
-            console.log("~~~ BOOTING - wait");
-            window.setTimeout(this._onBoot, 20);
-        }
-        else
-        {
-            console.log("~~~ BOOTING - now");
-            if (!PIXI.DEVKIT_NATIVE) {
-                document.removeEventListener('DOMContentLoaded', this._onBoot);
-            }
-            window.removeEventListener('load', this._onBoot);
-
-            this.onPause = new Phaser.Signal();
-            this.onResume = new Phaser.Signal();
-            this.onBlur = new Phaser.Signal();
-            this.onFocus = new Phaser.Signal();
-
-            this.isBooted = true;
-
-            this.device = new Phaser.Device(this);
-
-            this.math = Phaser.Math;
-
-            this.scale = new Phaser.ScaleManager(this, this._width, this._height);
-            this.stage = new Phaser.Stage(this, this._width, this._height);
-
-            this.setUpRenderer();
-
-            this.device.checkFullScreenSupport();
-
-            this.world = new Phaser.World(this);
-            this.add = new Phaser.GameObjectFactory(this);
-            this.make = new Phaser.GameObjectCreator(this);
-            this.cache = new Phaser.Cache(this);
-            this.load = new Phaser.Loader(this);
-            this.time = new Phaser.Time(this);
-            this.tweens = new Phaser.TweenManager(this);
-            this.input = new Phaser.Input(this);
-            this.sound = new Phaser.SoundManager(this);
-            this.physics = new Phaser.Physics(this, this.physicsConfig);
-            this.particles = new Phaser.Particles(this);
-            this.plugins = new Phaser.PluginManager(this);
-            this.net = new Phaser.Net(this);
-
-            this.time.boot();
-            this.stage.boot();
-            this.world.boot();
-            this.scale.boot();
-            this.input.boot();
-            this.sound.boot();
-            this.state.boot();
-
-            if (this.config['enableDebug'])
-            {
-                this.debug = new Phaser.Utils.Debug(this);
-                this.debug.boot();
-            }
-
-            this.showDebugHeader();
-=======
         this.onPause = new Phaser.Signal();
         this.onResume = new Phaser.Signal();
         this.onBlur = new Phaser.Signal();
@@ -627,7 +540,6 @@
         {
             this.debug = { preUpdate: function () {}, update: function () {}, reset: function () {} };
         }
->>>>>>> 6c7c0cb1
 
         this.showDebugHeader();
 
@@ -716,22 +628,9 @@
     */
     setUpRenderer: function () {
 
-<<<<<<< HEAD
-        if (this.device.trident)
-        {
-            //  Pixi WebGL renderer on IE11 doesn't work correctly at the moment, the pre-multiplied alpha gets all washed out.
-            //  So we're forcing canvas for now until this is fixed, sorry. It's got to be better than no game appearing at all, right?
-            this.renderType = Phaser.CANVAS;
-        }
-
         if (this.__canvas) {
             console.log("~~~ ALL GOOD");
             this.canvas = this.__canvas;
-=======
-        if (this.config['canvasID'])
-        {
-            this.canvas = Phaser.Canvas.create(this.width, this.height, this.config['canvasID']);
->>>>>>> 6c7c0cb1
         }
         else
         {
