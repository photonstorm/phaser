--- conflicted
+++ resolved
@@ -72,13 +72,8 @@
             extension: GetFastValue(key, 'extension', 'png'),
             responseType: 'blob',
             key: fileKey,
-<<<<<<< HEAD
             url: fileUrl,
-            path: path,
-=======
-            url: GetFastValue(key, 'file', url),
             path: loader.path,
->>>>>>> cf8e2cfd
             xhrSettings: GetFastValue(key, 'xhr', xhrSettings),
             config: GetFastValue(key, 'config', config)
         };
