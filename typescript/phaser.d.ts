--- conflicted
+++ resolved
@@ -3791,11 +3791,8 @@
 
     class RandomDataGenerator {
 
-<<<<<<< HEAD
-        constructor(seeds: any[]);
-=======
-        constructor(seeds: number[]|string);
->>>>>>> 8cf96a2f
+        constructor(seeds: any[]|string);
+
 
         angle(): number;
         between(min: number, max: number): number;
@@ -3806,12 +3803,8 @@
         pick<T>(ary: T[]): T;
         real(): number;
         realInRange(min: number, max: number): number;
-<<<<<<< HEAD
         sow(seeds: any[]): void;
-=======
-        sow(seeds: number[]): void;
         state(state?: string): string;
->>>>>>> 8cf96a2f
         timestamp(min: number, max: number): number;
         uuid(): number;
         weightedPick<T>(ary: T[]): T;
